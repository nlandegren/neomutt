<?xml version="1.0" standalone="no"?>
<!DOCTYPE book PUBLIC "-//OASIS//DTD DocBook XML V4.2//EN"
  "http://www.oasis-open.org/docbook/xml/4.2/docbookx.dtd">
<book>

<bookinfo>
<title>The Mutt E-Mail Client</title>
<author>
<firstname>Michael</firstname><surname>Elkins</surname>
<email>me@cs.hmc.edu</email>
</author>
<releaseinfo>version @VERSION@</releaseinfo>

<abstract>
<para>
<quote>All mail clients suck.  This one just sucks less.</quote> &mdash;
me, circa 1995
</para>
</abstract>
</bookinfo>

<chapter id="intro">
<title>Introduction</title>

<para>
<emphasis role="bold">Mutt</emphasis> is a small but very powerful
text-based MIME mail client.  Mutt is highly configurable, and is well
suited to the mail power user with advanced features like key bindings,
keyboard macros, mail threading, regular expression searches and a
powerful pattern matching language for selecting groups of messages.
</para>

<sect1 id="homepage">
<title>Mutt Home Page</title>

<para>
The official homepage can be found at
<ulink url="http://www.mutt.org/">http://www.mutt.org/</ulink>.
</para>

</sect1>

<sect1 id="muttlists">
<title>Mailing Lists</title>

<para>
To subscribe to one of the following mailing lists, send a message with
the word <emphasis>subscribe</emphasis> in the body to
<emphasis>list-name</emphasis><literal>-request@mutt.org</literal>.
</para>

<itemizedlist>
<listitem>

<para>
<email>mutt-announce-request@mutt.org</email> &mdash; low traffic list for
announcements
</para>
</listitem>
<listitem>

<para>
<email>mutt-users-request@mutt.org</email> &mdash; help, bug reports and
feature requests
</para>
</listitem>
<listitem>

<para>
<email>mutt-dev-request@mutt.org</email> &mdash; development mailing list
</para>
</listitem>

</itemizedlist>

<para>
All messages posted to <emphasis>mutt-announce</emphasis> are
automatically forwarded to <emphasis>mutt-users</emphasis>, so you do
not need to be subscribed to both lists.
</para>

</sect1>

<sect1 id="distribution">
<title>Getting Mutt</title>

<para>
Mutt releases can be downloaded from <ulink
url="ftp://ftp.mutt.org/mutt/">ftp://ftp.mutt.org/mutt/</ulink>.  For a
list of mirror sites, please refer to <ulink
url="http://www.mutt.org/download.html">http://www.mutt.org/download.html</ulink>.
</para>

<para>
For nightly tarballs and version control access, please refer to the
<ulink url="http://dev.mutt.org/">Mutt development site</ulink>.
</para>

</sect1>

<sect1 id="irc">
<title>Mutt Online Resources</title>

<variablelist>

<varlistentry>
<term>Bug Tracking System</term>
<listitem>
<para>
The official Mutt bug tracking system can be found at
<ulink url="http://bugs.mutt.org/">http://bugs.mutt.org/</ulink>
</para>
</listitem>
</varlistentry>

<varlistentry>
<term>Wiki</term>
<listitem>
<para>
An (unofficial) wiki can be found
at <ulink url="http://wiki.mutt.org/">http://wiki.mutt.org/</ulink>.
</para>
</listitem>
</varlistentry>

<varlistentry>
<term>IRC</term>
<listitem>
<para>
For the IRC user community, visit channel <emphasis>#mutt</emphasis> on
<ulink url="http://www.freenode.net/">irc.freenode.net</ulink>.
</para>
</listitem>
</varlistentry>

<varlistentry>
<term>USENET</term>
<listitem>
<para>
For USENET, see the newsgroup <ulink url="news:comp.mail.mutt">comp.mail.mutt</ulink>.
</para>
</listitem>
</varlistentry>

</variablelist>

</sect1>

<sect1 id="contrib">
<title>Contributing to Mutt</title>

<para>
There are various ways to contribute to the Mutt project.
</para>

<para>
Especially for new users it may be helpful to meet other new and
experienced users to chat about Mutt, talk about problems and share
tricks.
</para>

<para>
Since translations of Mutt into other languages are highly appreciated,
the Mutt developers always look for skilled translators that help
improve and continue to maintain stale translations.
</para>

<para>
For contributing code patches for new features and bug fixes, please
refer to the developer pages at
<ulink url="http://dev.mutt.org/">http://dev.mutt.org/</ulink> for more details.
</para>

</sect1>

<sect1 id="typo">
<title>Typographical Conventions</title>

<para>
This section lists typographical conventions followed throughout this
manual. See table <xref linkend="tab-typo"/> for typographical
conventions for special terms.
</para>

<table id="tab-typo">
<title>Typographical conventions for special terms</title>
<tgroup cols="2">
<thead>
<row><entry>Item</entry><entry>Refers to...</entry></row>
</thead>
<tbody>
<row><entry><literal>printf(3)</literal></entry><entry>UNIX manual pages, execute <literal>man 3 printf</literal></entry></row>
<row><entry><literal>&lt;PageUp&gt;</literal></entry><entry>named keys</entry></row>
<row><entry><literal>&lt;create-alias&gt;</literal></entry><entry>named Mutt function</entry></row>
<row><entry><literal>^G</literal></entry><entry>Control+G key combination</entry></row>
<row><entry>$mail_check</entry><entry>Mutt configuration option</entry></row>
<row><entry><literal>$HOME</literal></entry><entry>environment variable</entry></row>
</tbody>
</tgroup>
</table>

<para>
Examples are presented as:
</para>

<screen>
mutt -v
</screen>

<para>
Within command synopsis, curly brackets (<quote>{}</quote>) denote a set
of options of which one is mandatory, square brackets
(<quote>[]</quote>) denote optional arguments, three dots
denote that the argument may be repeated arbitrary times.
</para>

</sect1>

<sect1 id="copyright">
<title>Copyright</title>

<para>
Mutt is Copyright &copy; 1996-2016 Michael R. Elkins
<email>me@mutt.org</email> and others.
</para>

<para>
This program is free software; you can redistribute it and/or modify it
under the terms of the GNU General Public License as published by the
Free Software Foundation; either version 2 of the License, or (at your
option) any later version.
</para>

<para>
This program is distributed in the hope that it will be useful, but
WITHOUT ANY WARRANTY; without even the implied warranty of
MERCHANTABILITY or FITNESS FOR A PARTICULAR PURPOSE.  See the GNU
General Public License for more details.
</para>

<para>
You should have received a copy of the GNU General Public License along
with this program; if not, write to the Free Software Foundation, Inc.,
51 Franklin Street, Fifth Floor, Boston, MA 02110-1301, USA.
</para>

</sect1>

</chapter>

<chapter id="gettingstarted">
<title>Getting Started</title>

<para>
This section is intended as a brief overview of how to use Mutt.  There
are many other features which are described elsewhere in the manual.
There is even more information available in the Mutt FAQ and various web
pages. See the <ulink url="http://www.mutt.org/">Mutt homepage</ulink>
for more details.
</para>

<para>
The keybindings described in this section are the defaults as
distributed.  Your local system administrator may have altered the
defaults for your site.  You can always type <quote>?</quote> in any
menu to display the current bindings.
</para>

<para>
The first thing you need to do is invoke Mutt, simply by typing
<literal>mutt</literal> at the command line.  There are various
command-line options, see either the Mutt man page or the <link
linkend="commandline">reference</link>.
</para>

<sect1 id="core-concepts">
<title>Core Concepts</title>

<para>
Mutt is a text-based application which interacts with users through
different menus which are mostly line-/entry-based or page-based. A
line-based menu is the so-called <quote>index</quote> menu (listing all
messages of the currently opened folder) or the <quote>alias</quote>
menu (allowing you to select recipients from a list). Examples for
page-based menus are the <quote>pager</quote> (showing one message at a
time) or the <quote>help</quote> menu listing all available key
bindings.
</para>

<para>
The user interface consists of a context sensitive help line at the top,
the menu's contents followed by a context sensitive status line and
finally the command line. The command line is used to display
informational and error messages as well as for prompts and for entering
interactive commands.
</para>

<para>
Mutt is configured through variables which, if the user wants to
permanently use a non-default value, are written to configuration
files. Mutt supports a rich config file syntax to make even complex
configuration files readable and commentable.
</para>

<para>
Because Mutt allows for customizing almost all key bindings, there are
so-called <quote>functions</quote> which can be executed manually (using
the command line) or in macros. Macros allow the user to bind a sequence
of commands to a single key or a short key sequence instead of repeating
a sequence of actions over and over.
</para>

<para>
Many commands (such as saving or copying a message to another folder)
can be applied to a single message or a set of messages (so-called
<quote>tagged</quote> messages). To help selecting messages, Mutt
provides a rich set of message patterns (such as recipients, sender,
body contents, date sent/received, etc.) which can be combined into
complex expressions using the boolean <emphasis>and</emphasis> and
<emphasis>or</emphasis> operations as well as negating. These patterns
can also be used to (for example) search for messages or to limit the
index to show only matching messages.
</para>

<para>
Mutt supports a <quote>hook</quote> concept which allows the user to
execute arbitrary configuration commands and functions in certain
situations such as entering a folder, starting a new message or replying
to an existing one. These hooks can be used to highly customize Mutt's
behavior including managing multiple identities, customizing the
display for a folder or even implementing auto-archiving based on a
per-folder basis and much more.
</para>

<para>
Besides an interactive mode, Mutt can also be used as a command-line
tool only send messages. It also supports a
<literal>mailx(1)</literal>-compatible interface, see <xref
linkend="tab-commandline-options"/> for a complete list of command-line
options.
</para>

</sect1>

<sect1 id="concept-screens-and-menus">
<title>Screens and Menus</title>

<sect2 id="intro-index">
<title>Index</title>

<para>
The index is the screen that you usually see first when you start
Mutt. It gives an overview over your emails in the currently opened
mailbox. By default, this is your system mailbox.  The information you
see in the index is a list of emails, each with its number on the left,
its flags (new email, important email, email that has been forwarded or
replied to, tagged email, ...), the date when email was sent, its
sender, the email size, and the subject. Additionally, the index also
shows thread hierarchies: when you reply to an email, and the other
person replies back, you can see the other person's email in a
"sub-tree" below.  This is especially useful for personal email between
a group of people or when you've subscribed to mailing lists.
</para>

</sect2>

<sect2 id="intro-pager">
<title>Pager</title>

<para>
The pager is responsible for showing the email content. On the top of
the pager you have an overview over the most important email headers
like the sender, the recipient, the subject, and much more
information. How much information you actually see depends on your
configuration, which we'll describe below.
</para>

<para>
Below the headers, you see the email body which usually contains the
message. If the email contains any attachments, you will see more
information about them below the email body, or, if the attachments are
text files, you can view them directly in the pager.
</para>

<para>
To give the user a good overview, it is possible to configure Mutt to
show different things in the pager with different colors. Virtually
everything that can be described with a regular expression can be
colored, e.g. URLs, email addresses or smileys.
</para>

</sect2>

<sect2 id="intro-browser">
<title>File Browser</title>

<para>
The file browser is the interface to the local or remote file
system. When selecting a mailbox to open, the browser allows custom
sorting of items, limiting the items shown by a regular expression and a
freely adjustable format of what to display in which way. It also allows
for easy navigation through the file system when selecting file(s) to
attach to a message, select multiple files to attach and many more.
</para>

</sect2>

<sect2 id="intro-sidebar">
	<title>Sidebar</title>
	<para>
		The Sidebar shows a list of all your mailboxes.  The list can be
		turned on and off, it can be themed and the list style can be
		configured.
	</para>
	<para>
		This part of the manual is suitable for beginners.
		If you already know Mutt you could skip ahead to the main
		<link linkend="sidebar">Sidebar guide</link>.
		If you just want to get started, you could use the sample
		<link linkend="sidebar-muttrc">Sidebar muttrc</link>.
	</para>
	<para>
		This version of Sidebar is based on Terry Chan's
		<ulink url="http://www.lunar-linux.org/mutt-sidebar/">2015-11-11 release</ulink>.
		It contains many
		<emphasis role="bold"><link linkend="intro-sidebar-features">new features</link></emphasis>,
		lots of
		<emphasis role="bold"><link linkend="intro-sidebar-bugfixes">bugfixes</link></emphasis>
		and a generous helping of
		<emphasis role="bold">new documentation</emphasis> which you are already reading.
	</para>
	<para>
		To check if Mutt supports <quote>Sidebar</quote>, look for the string
		<literal>+USE_SIDEBAR</literal> in the mutt version.
	</para>
<screen>
mutt -v
</screen>
	<para>
		<emphasis role="bold">Let's turn on the Sidebar:</emphasis>
	</para>
	<screen>set sidebar_visible</screen>
	<para>
		You will see something like this.
		A list of mailboxes on the left.
		A list of emails, from the selected mailbox, on the right.
	</para>
<screen>
<emphasis role="indicator">Fruit [1]     3/8</emphasis>|  1    + Jan 24  Rhys Lee         (192)  Yew
Animals [1]   2/6|  2    + Feb 11  Grace Hall       (167)  Ilama
Cars            4|  3      Feb 23  Aimee Scott      (450)  Nectarine
Seas          1/7|  4    ! Feb 28  Summer Jackson   (264)  Lemon
                 |  5      Mar 07  Callum Harrison  (464)  Raspberry
                 |<emphasis role="indicator">  6 N  + Mar 24  Samuel Harris    (353)  Tangerine          </emphasis>
                 |  7 N  + Sep 05  Sofia Graham     (335)  Cherry
                 |  8 N    Sep 16  Ewan Brown       (105)  Ugli
                 |
                 |
</screen>
<para>
	This user has four mailboxes: <quote>Fruit</quote>,
	<quote>Cars</quote>, <quote>Animals</quote> and
	<quote>Seas</quote>.
</para>
<para>
	The current, open, mailbox is <quote>Fruit</quote>.  We can
	also see information about the other mailboxes.  For example:
	The <quote>Animals</quote> mailbox contains, 1 flagged email, 2
	new emails out of a total of 6 emails.
</para>
	<sect3 id="intro-sidebar-navigation">
		<title>Navigation</title>
		<para>
			The Sidebar adds some new <link linkend="sidebar-functions">functions</link>
			to Mutt.
		</para>
		<para>
			The user pressed the <quote>c</quote> key to
			<literal>&lt;change-folder&gt;</literal> to the
			<quote>Animals</quote> mailbox.  The Sidebar automatically
			updated the indicator to match.
		</para>
<screen>
Fruit [1]     3/8|  1      Jan 03  Tia Gibson       (362)  Caiman
<emphasis role="indicator">Animals [1]   2/6</emphasis>|  2    + Jan 22  Rhys Lee         ( 48)  Dolphin
Cars            4|  3    ! Aug 16  Ewan Brown       (333)  Hummingbird
Seas          1/7|  4      Sep 25  Grace Hall       ( 27)  Capybara
                 |<emphasis role="indicator">  5 N  + Nov 12  Evelyn Rogers    (453)  Tapir              </emphasis>
                 |  6 N  + Nov 16  Callum Harrison  (498)  Hedgehog
                 |
                 |
                 |
                 |
</screen>
		<para>
			Let's map some functions:
		</para>
<screen>
bind index,pager \CP sidebar-prev       <emphasis role="comment"># Ctrl-Shift-P - Previous Mailbox</emphasis>
bind index,pager \CN sidebar-next       <emphasis role="comment"># Ctrl-Shift-N - Next Mailbox</emphasis>
bind index,pager \CO sidebar-open       <emphasis role="comment"># Ctrl-Shift-O - Open Highlighted Mailbox</emphasis>
</screen>
		<para>
			Press <quote>Ctrl-Shift-N</quote> (Next mailbox) twice will
			move the Sidebar <emphasis role="bold">highlight</emphasis> to
			down to the <quote>Seas</quote> mailbox.
		</para>
<screen>
Fruit [1]     3/8|  1      Jan 03  Tia Gibson       (362)  Caiman
<emphasis role="indicator">Animals [1]   2/6</emphasis>|  2    + Jan 22  Rhys Lee         ( 48)  Dolphin
Cars            4|  3    ! Aug 16  Ewan Brown       (333)  Hummingbird
<emphasis role="highlight">Seas          1/7</emphasis>|  4      Sep 25  Grace Hall       ( 27)  Capybara
                 |<emphasis role="indicator">  5 N  + Nov 12  Evelyn Rogers    (453)  Tapir              </emphasis>
                 |  6 N  + Nov 16  Callum Harrison  (498)  Hedgehog
                 |
                 |
                 |
                 |
</screen>
		<note>
			Functions <literal>&lt;sidebar-next&gt;</literal> and
			<literal>&lt;sidebar-prev&gt;</literal> move the Sidebar
			<emphasis role="bold">highlight</emphasis>.
			They <emphasis role="bold">do not</emphasis> change the open
			mailbox.
		</note>
		<para>
			Press <quote>Ctrl-Shift-O</quote>
			(<literal>&lt;sidebar-open&gt;</literal>)
			to open the highlighted mailbox.
		</para>
<screen>
Fruit [1]     3/8|  1    ! Mar 07  Finley Jones     (139)  Molucca Sea
Animals [1]   2/6|  2    + Mar 24  Summer Jackson   ( 25)  Arafura Sea
Cars            4|  3    + Feb 28  Imogen Baker     (193)  Pechora Sea
<emphasis role="indicator">Seas          1/7</emphasis>|<emphasis role="indicator">  4 N  + Feb 23  Isla Hussain     (348)  Balearic Sea       </emphasis>
                 |
                 |
                 |
                 |
                 |
                 |
</screen>
	</sect3>
	<sect3 id="intro-sidebar-features">
		<title>Features</title>
		<para>
			The Sidebar shows a list of mailboxes in a panel.
		<para>
		</para>
			Everything about the Sidebar can be configured.
		</para>
		<itemizedlist>
		<title><link linkend="intro-sidebar-basics">State of the Sidebar</link></title>
			<listitem><para>Visibility</para></listitem>
			<listitem><para>Width</para></listitem>
		</itemizedlist>
		<itemizedlist>
		<title><link linkend="intro-sidebar-limit">Which mailboxes are displayed</link></title>
			<listitem><para>Display all</para></listitem>
			<listitem><para>Limit to mailboxes with new mail</para></listitem>
			<listitem><para>Whitelist mailboxes to display always</para></listitem>
		</itemizedlist>
		<itemizedlist>
		<title><link linkend="sidebar-sort">The order in which mailboxes are displayed</link></title>
		<title></title>
			<listitem><para>Unsorted (order of mailboxes commands)</para></listitem>
			<listitem><para>Sorted alphabetically</para></listitem>
			<listitem><para>Sorted by number of new mails</para></listitem>
		</itemizedlist>
		<itemizedlist>
		<title><link linkend="intro-sidebar-colors">Color</link></title>
			<listitem><para>Sidebar indicators and divider</para></listitem>
			<listitem><para>Mailboxes depending on their type</para></listitem>
			<listitem><para>Mailboxes depending on their contents</para></listitem>
		</itemizedlist>
		<itemizedlist>
		<title><link linkend="sidebar-functions">Key bindings</link></title>
			<listitem><para>Hide/Unhide the Sidebar</para></listitem>
			<listitem><para>Select previous/next mailbox</para></listitem>
			<listitem><para>Select previous/next mailbox with new mail</para></listitem>
			<listitem><para>Page up/down through a list of mailboxes</para></listitem>
		</itemizedlist>
		<itemizedlist>
		<title>Misc</title>
			<listitem><para><link linkend="intro-sidebar-format">Formatting string for mailbox</link></para></listitem>
			<listitem><para><link linkend="sidebar-next-new-wrap">Wraparound searching</link></para></listitem>
			<listitem><para><link linkend="intro-sidebar-abbrev">Flexible mailbox abbreviations</link></para></listitem>
			<listitem><para>Support for Unicode mailbox names (utf-8)</para></listitem>
		</itemizedlist>
	</sect3>
	<sect3 id="intro-sidebar-display">
		<title>Display</title>
		<para>
			Everything about the Sidebar can be configured.
		</para>
		<itemizedlist>
			<title>For a quick reference:</title>
			<listitem><para><link linkend="sidebar-variables">Sidebar variables to set</link> </para></listitem>
			<listitem><para><link linkend="sidebar-colors">Sidebar colors to apply</link></para></listitem>
			<listitem><para><link linkend="sidebar-sort">Sidebar sort methods</link></para></listitem>
		</itemizedlist>
		<sect4 id="intro-sidebar-basics">
			<title>Sidebar Basics</title>
			<para>
				The most important variable is <literal>$sidebar_visible</literal>.
				You can set this in your <quote>muttrc</quote>, or bind a key to the
				function <literal>&lt;sidebar-toggle-visible&gt;</literal>.
			</para>
<screen>
set sidebar_visible                         <emphasis role="comment"># Make the Sidebar visible by default</emphasis>
bind index,pager B sidebar-toggle-visible   <emphasis role="comment"># Use 'B' to switch the Sidebar on and off</emphasis>
</screen>
			<para>
				Next, decide how wide you want the Sidebar to be.  25
				characters might be enough for the mailbox name and some numbers.
		Remember, you can hide/show the Sidebar at the press of button.
		</para>
		<para>
		Finally, you might want to change the divider character.
		By default, Sidebar draws an ASCII line between it and the Index panel
				If your terminal supports it, you can use a Unicode line-drawing character.
			</para>
<screen>
set sidebar_width = 25                  <emphasis role="comment"># Plenty of space</emphasis>
set sidebar_divider_char = '│'          <emphasis role="comment"># Pretty line-drawing character</emphasis>
</screen>
		</sect4>
		<sect4 id="intro-sidebar-format">
			<title>Sidebar Format String</title>
			<para>
				<literal>$sidebar_format</literal> allows you to customize the Sidebar display.
				For an introduction, read <link linkend="index-format">format strings</link>
				including the section about <link linkend="formatstrings-conditionals">conditionals</link>.
			</para>
			<para>
				The default value is <literal>%B%?F? [%F]?%* %?N?%N/?%S</literal>
			</para>
			<itemizedlist>
				<title>Which breaks down as:</title>
				<listitem><para><literal>%B</literal> - Mailbox name</para></listitem>
				<listitem><para><literal>%?F? [%F]?</literal> - If flagged emails <literal>[%F]</literal>, otherwise nothing</para></listitem>
				<listitem><para><literal>%* </literal> - Pad with spaces</para></listitem>
				<listitem><para><literal>%?N?%N/?</literal> - If new emails <literal>%N/</literal>, otherwise nothing</para></listitem>
				<listitem><para><literal>%S</literal> - Total number of emails</para></listitem>
			</itemizedlist>
			<table>
				<title>sidebar_format</title>
				<tgroup cols="3">
					<thead>
						<row>
							<entry>Format</entry>
							<entry>Notes</entry>
							<entry>Description</entry>
						</row>
					</thead>
					<tbody>
						<row>
							<entry>%B</entry>
							<entry></entry>
							<entry>Name of the mailbox</entry>
						</row>
						<row>
							<entry>%S</entry>
							<entry>*</entry>
							<entry>Size of mailbox (total number of messages)</entry>
						</row>
						<row>
							<entry>%N</entry>
							<entry>*</entry>
							<entry>Number of New messages in the mailbox</entry>
						</row>
						<row>
							<entry>%F</entry>
							<entry>*</entry>
							<entry>Number of Flagged messages in the mailbox</entry>
						</row>
						<row>
							<entry>%!</entry>
							<entry></entry>
							<entry>
								<quote>!</quote>: one flagged message;
								<quote>!!</quote>: two flagged messages;
								<quote>n!</quote>: n flagged messages (for n &gt; 2).
								Otherwise prints nothing.
							</entry>
						</row>
						<row>
							<entry>%d</entry>
							<entry>* ‡</entry>
							<entry>Number of deleted messages</entry>
						</row>
						<row>
							<entry>%L</entry>
							<entry>* ‡</entry>
							<entry>Number of messages after limiting</entry>
						</row>
						<row>
							<entry>%t</entry>
							<entry>* ‡</entry>
							<entry>Number of tagged messages</entry>
						</row>
						<row>
							<entry>%&gt;X</entry>
							<entry></entry>
							<entry>Right justify the rest of the string and pad with <quote>X</quote></entry>
						</row>
						<row>
							<entry>%|X</entry>
							<entry></entry>
							<entry>Pad to the end of the line with
							<quote>X</quote></entry>
						</row>
						<row>
							<entry>%*X</entry>
							<entry></entry>
							<entry>Soft-fill with character <quote>X</quote>as pad</entry>
						</row>
					</tbody>
				</tgroup>
			</table>
			<para>
			* = Can be optionally printed if nonzero
			</para>
			<para>
			‡ = Only applicable to the current folder
			</para>
			<para>
				Here are some examples.
				They show the number of (F)lagged, (N)ew and (S)ize.
			</para>
			<table>
				<title>sidebar_format</title>
				<tgroup cols="2">
					<thead>
						<row>
							<entry>Format</entry>
							<entry>Example</entry>
						</row>
					</thead>
					<tbody>
						<row>
							<entry><literal>%B%?F? [%F]?%* %?N?%N/?%S</literal></entry>
							<entry><screen>mailbox [F]            N/S</screen></entry>
						</row>
						<row>
							<entry><literal>%B%* %F:%N:%S</literal></entry>
							<entry><screen>mailbox              F:N:S</screen></entry>
						</row>
						<row>
							<entry><literal>%B %?N?(%N)?%* %S</literal></entry>
							<entry><screen>mailbox (N)              S</screen></entry>
						</row>
						<row>
							<entry><literal>%B%* ?F?%F/?%N</literal></entry>
							<entry><screen>mailbox                F/S</screen></entry>
						</row>
					</tbody>
				</tgroup>
			</table>
		</sect4>
		<sect4 id="intro-sidebar-abbrev">
			<title>Abbreviating Mailbox Names</title>
			<para>
				<literal>$sidebar_delim_chars</literal> tells Sidebar
				how to split up mailbox paths.  For local directories
				use <quote>/</quote>; for IMAP folders use <quote>.</quote>
			</para>
			<sect5 id="intro-sidebar-abbrev-ex1">
				<title>Example 1</title>
				<para>
					This example works well if your mailboxes have unique names
					after the last separator.
				</para>
				<para>
					Add some mailboxes of diffent depths.
				</para>
<screen>
set folder="~/mail"
mailboxes =fruit/apple          =fruit/banana          =fruit/cherry
mailboxes =water/sea/sicily     =water/sea/archipelago =water/sea/sibuyan
mailboxes =water/ocean/atlantic =water/ocean/pacific   =water/ocean/arctic
</screen>
				<para>
					Shorten the names:
				</para>
<screen>
set sidebar_short_path                  <emphasis role="comment"># Shorten mailbox names</emphasis>
set sidebar_delim_chars="/"             <emphasis role="comment"># Delete everything up to the last / character</emphasis>
</screen>
				<para>
					The screenshot below shows what the Sidebar would look like
					before and after shortening.
				</para>
<screen>
|fruit/apple                            |apple
|fruit/banana                           |banana
|fruit/cherry                           |cherry
|water/sea/sicily                       |sicily
|water/sea/archipelago                  |archipelago
|water/sea/sibuyan                      |sibuyan
|water/ocean/atlantic                   |atlantic
|water/ocean/pacific                    |pacific
|water/ocean/arctic                     |arctic
</screen>
			</sect5>
			<sect5 id="intro-sidebar-abbrev-ex2">
				<title>Example 2</title>
				<para>
					This example works well if you have lots of mailboxes which are arranged
					in a tree.
				</para>
				<para>
					Add some mailboxes of diffent depths.
				</para>
<screen>
set folder="~/mail"
mailboxes =fruit
mailboxes =fruit/apple =fruit/banana =fruit/cherry
mailboxes =water
mailboxes =water/sea
mailboxes =water/sea/sicily =water/sea/archipelago =water/sea/sibuyan
mailboxes =water/ocean
mailboxes =water/ocean/atlantic =water/ocean/pacific =water/ocean/arctic
</screen>
				<para>
					Shorten the names:
				</para>
<screen>
set sidebar_short_path                  <emphasis role="comment"># Shorten mailbox names</emphasis>
set sidebar_delim_chars="/"             <emphasis role="comment"># Delete everything up to the last / character</emphasis>
set sidebar_folder_indent               <emphasis role="comment"># Indent folders whose names we've shortened</emphasis>
set sidebar_indent_string="  "          <emphasis role="comment"># Indent with two spaces</emphasis>
</screen>
				<para>
					The screenshot below shows what the Sidebar would look like
					before and after shortening.
				</para>
<screen>
|fruit                                  |fruit
|fruit/apple                            |  apple
|fruit/banana                           |  banana
|fruit/cherry                           |  cherry
|water                                  |water
|water/sea                              |  sea
|water/sea/sicily                       |    sicily
|water/sea/archipelago                  |    archipelago
|water/sea/sibuyan                      |    sibuyan
|water/ocean                            |  ocean
|water/ocean/atlantic                   |    atlantic
|water/ocean/pacific                    |    pacific
|water/ocean/arctic                     |    arctic
</screen>
				<para>
					Sometimes, it will be necessary to add mailboxes, that you
					don't use, to fill in part of the tree.	 This will trade
					vertical space for horizonal space (but it looks good).
				</para>
			</sect5>
		</sect4>
		<sect4 id="intro-sidebar-limit">
			<title>Limiting the Number of Mailboxes</title>
			<para>
				If you have a lot of mailboxes, sometimes it can be useful to hide
				the ones you aren't using.	<literal>$sidebar_new_mail_only</literal>
				tells Sidebar to only show mailboxes that contain new, or flagged, email.
			</para>
			<para>
				If you want some mailboxes to be always visible, then use the
				<literal>sidebar_whitelist</literal> command.  It takes a list of
				mailboxes as parameters.
			</para>
<screen>
set sidebar_new_mail_only               <emphasis role="comment"># Only mailboxes with new/flagged email</emphasis>
sidebar_whitelist fruit fruit/apple     <emphasis role="comment"># Always display these two mailboxes</emphasis>
</screen>
		</sect4>
	</sect3>
	<sect3 id="intro-sidebar-colors">
		<title>Colors</title>
		<para>
			Here is a sample color scheme:
		</para>
<screen>
color sidebar_indicator default color17         <emphasis role="comment"># Dark blue background</emphasis>
color sidebar_highlight white   color238        <emphasis role="comment"># Grey background</emphasis>
color sidebar_spoolfile yellow  default         <emphasis role="comment"># Yellow</emphasis>
color sidebar_new       green   default         <emphasis role="comment"># Green</emphasis>
color sidebar_flagged   red     default         <emphasis role="comment"># Red</emphasis>
color sidebar_divider   color8  default         <emphasis role="comment"># Dark grey</emphasis>
</screen>
		<para>
			There is a priority order when coloring Sidebar mailboxes.
			e.g.  If a mailbox has new mail it will have the
			<literal>sidebar_new</literal> color, even if it also contains
			flagged mails.
		</para>
		<table id="table-intro-sidebar-colors">
			<title>Sidebar Color Priority</title>
			<tgroup cols="3">
				<thead>
					<row>
						<entry>Priority</entry>
						<entry>Color</entry>
						<entry>Description</entry>
					</row>
				</thead>
				<tbody>
					<row>
						<entry>Highest</entry>
						<entry><literal>sidebar_indicator</literal></entry>
						<entry>Mailbox is open</entry>
					</row>
					<row>
						<entry></entry>
						<entry><literal>sidebar_highlight</literal></entry>
						<entry>Mailbox is highlighed</entry>
					</row>
					<row>
						<entry></entry>
						<entry><literal>sidebar_spoolfile</literal></entry>
						<entry>Mailbox is the spoolfile (receives incoming mail)</entry>
					</row>
					<row>
						<entry></entry>
						<entry><literal>sidebar_new</literal></entry>
						<entry>Mailbox contains new mail</entry>
					</row>
					<row>
						<entry></entry>
						<entry><literal>sidebar_flagged</literal></entry>
						<entry>Mailbox contains flagged mail</entry>
					</row>
					<row>
						<entry>Lowest</entry>
						<entry>(None)</entry>
						<entry>Mailbox does not match above</entry>
					</row>
				</tbody>
			</tgroup>
		</table>
	</sect3>
	<sect3 id="intro-sidebar-bugfixes">
		<title>Bug-fixes</title>
		<para>
			If you haven't used Sidebar before, you can ignore this section.
		</para>
		<para>
			These bugs have been fixed since the previous Sidebar release: 2015-11-11.
		</para>
		<itemizedlist>
			<listitem><para>Fix bug when starting in compose mode</para></listitem>
			<listitem><para>Fix bug with empty sidebar_divider_char string</para></listitem>
			<listitem><para>Fix bug with header wrapping</para></listitem>
			<listitem><para>Correctly handle utf8 character sequences</para></listitem>
			<listitem><para>Fix a bug in mh_buffy_update</para></listitem>
			<listitem><para>Fix refresh -- time overflowed short</para></listitem>
			<listitem><para>Protect against empty format strings</para></listitem>
			<listitem><para>Limit Sidebar width to COLS</para></listitem>
			<listitem><para>Handle unmailboxes * safely</para></listitem>
			<listitem><para>Refresh Sidebar after timeout</para></listitem>
		</itemizedlist>
	</sect3>
	<sect3 id="intro-sidebar-config-changes">
		<title>Config Changes</title>
		<para>
			If you haven't used Sidebar before, you can ignore this section.
		</para>
		<para>
			Some of the Sidebar config has been changed to make its meaning clearer.
			These changes have been made since the previous Sidebar release: 2015-11-11.
		</para>
		<table id="table-intro-sidebar-config-changes">
			<title>Config Changes</title>
			<tgroup cols="2">
				<thead>
					<row>
						<entry>Old Name</entry>
						<entry>New Name</entry>
					</row>
				</thead>
				<tbody>
					<row>
						<entry><literal>$sidebar_delim</literal></entry>
						<entry><literal>$sidebar_divider_char</literal></entry>
					</row>
					<row>
						<entry><literal>$sidebar_folderindent</literal></entry>
						<entry><literal>$sidebar_folder_indent</literal></entry>
					</row>
					<row>
						<entry><literal>$sidebar_indentstr</literal></entry>
						<entry><literal>$sidebar_indent_string</literal></entry>
					</row>
					<row>
						<entry><literal>$sidebar_newmail_only</literal></entry>
						<entry><literal>$sidebar_new_mail_only</literal></entry>
					</row>
					<row>
						<entry><literal>$sidebar_refresh</literal></entry>
						<entry><literal>$sidebar_refresh_time</literal></entry>
					</row>
					<row>
						<entry><literal>$sidebar_shortpath</literal></entry>
						<entry><literal>$sidebar_short_path</literal></entry>
					</row>
					<row>
						<entry><literal>$sidebar_sort</literal></entry>
						<entry><literal>$sidebar_sort_method</literal></entry>
					</row>
					<row>
						<entry><literal>&lt;sidebar-scroll-down&gt;</literal></entry>
						<entry><literal>&lt;sidebar-page-down&gt;</literal></entry>
					</row>
					<row>
						<entry><literal>&lt;sidebar-scroll-up&gt;</literal></entry>
						<entry><literal>&lt;sidebar-page-up&gt;</literal></entry>
					</row>
				</tbody>
			</tgroup>
		</table>
	</sect3>
</sect2>

<sect2 id="intro-help">
<title>Help</title>

<para>
The help screen is meant to offer a quick help to the user. It lists the
current configuration of key bindings and their associated commands
including a short description, and currently unbound functions that
still need to be associated with a key binding (or alternatively, they
can be called via the Mutt command prompt).
</para>

</sect2>

<sect2 id="intro-compose">
<title>Compose Menu</title>

<para>
The compose menu features a split screen containing the information
which really matter before actually sending a message by mail: who gets
the message as what (recipients and who gets what kind of
copy). Additionally, users may set security options like deciding
whether to sign, encrypt or sign and encrypt a message with/for what
keys. Also, it's used to attach messages, to re-edit any attachment
including the message itself.
</para>

</sect2>

<sect2 id="intro-alias">
<title>Alias Menu</title>

<para>
The alias menu is used to help users finding the recipients of
messages. For users who need to contact many people, there's no need to
remember addresses or names completely because it allows for searching,
too. The alias mechanism and thus the alias menu also features grouping
several addresses by a shorter nickname, the actual alias, so that users
don't have to select each single recipient manually.
</para>

</sect2>

<sect2 id="intro-attach">
<title>Attachment Menu</title>

<para>
As will be later discussed in detail, Mutt features a good and stable
MIME implementation, that is, it supports sending and receiving messages
of arbitrary MIME types. The attachment menu displays a message's
structure in detail: what content parts are attached to which parent
part (which gives a true tree structure), which type is of what type and
what size.  Single parts may saved, deleted or modified to offer great
and easy access to message's internals.
</para>

</sect2>

</sect1>

<sect1 id="menus">
<title>Moving Around in Menus</title>

<para>
The most important navigation keys common to line- or entry-based menus
are shown in <xref linkend="tab-keys-nav-line"/> and in <xref
linkend="tab-keys-nav-page"/> for page-based menus.
</para>

<table id="tab-keys-nav-line">
<title>Most common navigation keys in entry-based menus</title>
<tgroup cols="3">
<thead>
<row><entry>Key</entry><entry>Function</entry><entry>Description</entry></row>
</thead>
<tbody>
<row><entry>j or &lt;Down&gt;</entry><entry><literal>&lt;next-entry&gt;</literal></entry><entry>move to the next entry</entry></row>
<row><entry>k or &lt;Up&gt;</entry><entry><literal>&lt;previous-entry&gt;</literal></entry><entry>move to the previous entry</entry></row>
<row><entry>z or &lt;PageDn&gt;</entry><entry><literal>&lt;page-down&gt;</literal></entry><entry>go to the next page</entry></row>
<row><entry>Z or &lt;PageUp&gt;</entry><entry><literal>&lt;page-up&gt;</literal></entry><entry>go to the previous page</entry></row>
<row><entry>= or &lt;Home&gt;</entry><entry><literal>&lt;first-entry&gt;</literal></entry><entry>jump to the first entry</entry></row>
<row><entry>* or &lt;End&gt;</entry><entry><literal>&lt;last-entry&gt;</literal></entry><entry>jump to the last entry</entry></row>
<row><entry>q</entry><entry><literal>&lt;quit&gt;</literal></entry><entry>exit the current menu</entry></row>
<row><entry>?</entry><entry><literal>&lt;help&gt;</literal></entry><entry>list all keybindings for the current menu</entry></row>
</tbody>
</tgroup>
</table>

<table id="tab-keys-nav-page">
<title>Most common navigation keys in page-based menus</title>
<tgroup cols="3">
<thead>
<row><entry>Key</entry><entry>Function</entry><entry>Description</entry></row>
</thead>
<tbody>
<row><entry>J or &lt;Return&gt;</entry><entry><literal>&lt;next-line&gt;</literal></entry><entry>scroll down one line</entry></row>
<row><entry>&lt;Backspace&gt;</entry><entry><literal>&lt;previous-line&gt;</literal></entry><entry>scroll up one line</entry></row>
<row><entry>K, &lt;Space&gt; or &lt;PageDn&gt;</entry><entry><literal>&lt;next-page&gt;</literal></entry><entry>move to the next page</entry></row>
<row><entry>- or &lt;PageUp&gt;</entry><entry><literal>&lt;previous-page&gt;</literal></entry><entry>move the previous page</entry></row>
<row><entry>&lt;Home&gt;</entry><entry><literal>&lt;top&gt;</literal></entry><entry>move to the top</entry></row>
<row><entry>&lt;End&gt;</entry><entry><literal>&lt;bottom&gt;</literal></entry><entry>move to the bottom</entry></row>
</tbody>
</tgroup>
</table>

</sect1>

<sect1 id="editing">
<title>Editing Input Fields</title>

<sect2 id="editing-intro">
<title>Introduction</title>

<para>
Mutt has a built-in line editor for inputting text, e.g. email addresses
or filenames. The keys used to manipulate text input are very similar to
those of Emacs. See <xref linkend="tab-keys-editor"/> for a full
reference of available functions, their default key bindings, and short
descriptions.
</para>

<table id="tab-keys-editor">
<title>Most common line editor keys</title>
<tgroup cols="3">
<thead>
<row><entry>Key</entry><entry>Function</entry><entry>Description</entry></row>
</thead>
<tbody>
<row><entry>^A or &lt;Home&gt;</entry><entry><literal>&lt;bol&gt;</literal></entry><entry>move to the start of the line</entry></row>
<row><entry>^B or &lt;Left&gt;</entry><entry><literal>&lt;backward-char&gt;</literal></entry><entry>move back one char</entry></row>
<row><entry>Esc B</entry><entry><literal>&lt;backward-word&gt;</literal></entry><entry>move back one word</entry></row>
<row><entry>^D or &lt;Delete&gt;</entry><entry><literal>&lt;delete-char&gt;</literal></entry><entry>delete the char under the cursor</entry></row>
<row><entry>^E or &lt;End&gt;</entry><entry><literal>&lt;eol&gt;</literal></entry><entry>move to the end of the line</entry></row>
<row><entry>^F or &lt;Right&gt;</entry><entry><literal>&lt;forward-char&gt;</literal></entry><entry>move forward one char</entry></row>
<row><entry>Esc F</entry><entry><literal>&lt;forward-word&gt;</literal></entry><entry>move forward one word</entry></row>
<row><entry>&lt;Tab&gt;</entry><entry><literal>&lt;complete&gt;</literal></entry><entry>complete filename or alias</entry></row>
<row><entry>^T</entry><entry><literal>&lt;complete-query&gt;</literal></entry><entry>complete address with query</entry></row>
<row><entry>^K</entry><entry><literal>&lt;kill-eol&gt;</literal></entry><entry>delete to the end of the line</entry></row>
<row><entry>Esc d</entry><entry><literal>&lt;kill-eow&gt;</literal></entry><entry>delete to the end of the word</entry></row>
<row><entry>^W</entry><entry><literal>&lt;kill-word&gt;</literal></entry><entry>kill the word in front of the cursor</entry></row>
<row><entry>^U</entry><entry><literal>&lt;kill-line&gt;</literal></entry><entry>delete entire line</entry></row>
<row><entry>^V</entry><entry><literal>&lt;quote-char&gt;</literal></entry><entry>quote the next typed key</entry></row>
<row><entry>&lt;Up&gt;</entry><entry><literal>&lt;history-up&gt;</literal></entry><entry>recall previous string from history</entry></row>
<row><entry>&lt;Down&gt;</entry><entry><literal>&lt;history-down&gt;</literal></entry><entry>recall next string from history</entry></row>
<row><entry>&lt;BackSpace&gt;</entry><entry><literal>&lt;backspace&gt;</literal></entry><entry>kill the char in front of the cursor</entry></row>
<row><entry>Esc u</entry><entry><literal>&lt;upcase-word&gt;</literal></entry><entry>convert word to upper case</entry></row>
<row><entry>Esc l</entry><entry><literal>&lt;downcase-word&gt;</literal></entry><entry>convert word to lower case</entry></row>
<row><entry>Esc c</entry><entry><literal>&lt;capitalize-word&gt;</literal></entry><entry>capitalize the word</entry></row>
<row><entry>^G</entry><entry>n/a</entry><entry>abort</entry></row>
<row><entry>&lt;Return&gt;</entry><entry>n/a</entry><entry>finish editing</entry></row>
</tbody>
</tgroup>
</table>

<para>
You can remap the <emphasis>editor</emphasis> functions using the <link
linkend="bind"><command>bind</command></link> command.  For example, to
make the &lt;Delete&gt; key delete the character in front of the cursor
rather than under, you could use:
</para>

<screen>
bind editor &lt;delete&gt; backspace
</screen>

</sect2>

<sect2 id="editing-history">
<title>History</title>

<para>
Mutt maintains a history for the built-in editor.  The number of items
is controlled by the <link linkend="history">$history</link> variable
and can be made persistent using an external file specified using <link
linkend="history-file">$history_file</link>.  You may cycle through them
at an editor prompt by using the <literal>&lt;history-up&gt;</literal>
and/or <literal>&lt;history-down&gt;</literal> commands.  Mutt will
remember the currently entered text as you cycle through history, and
will wrap around to the initial entry line.
</para>

<para>
Mutt maintains several distinct history lists, one for each of the
following categories:
</para>

<itemizedlist>
<listitem><para><literal>.muttrc</literal> commands</para></listitem>
<listitem><para>addresses and aliases</para></listitem>
<listitem><para>shell commands</para></listitem>
<listitem><para>filenames</para></listitem>
<listitem><para>patterns</para></listitem>
<listitem><para>everything else</para></listitem>
</itemizedlist>

<para>
Mutt automatically filters out consecutively repeated items from the
history. It also mimics the behavior of some shells by ignoring items
starting with a space. The latter feature can be useful in macros to not
clobber the history's valuable entries with unwanted entries.
</para>

</sect2>

</sect1>

<sect1 id="reading">
<title>Reading Mail</title>

<para>
Similar to many other mail clients, there are two modes in which mail is
read in Mutt.  The first is a list of messages in the mailbox, which is
called the <quote>index</quote> menu in Mutt.  The second mode is the
display of the message contents.  This is called the
<quote>pager.</quote>
</para>

<para>
The next few sections describe the functions provided in each of these
modes.
</para>

<sect2 id="index-menu">
<title>The Message Index</title>

<para>
Common keys used to navigate through and manage messages in the index
are shown in <xref linkend="tab-key-index"/>. How messages are presented
in the index menu can be customized using the <link
linkend="index-format">$index_format</link> variable.
</para>

<table id="tab-key-index">
<title>Most common message index keys</title>
<tgroup cols="2">
<thead>
<row><entry>Key</entry><entry>Description</entry></row>
</thead>
<tbody>
<row><entry>c</entry><entry>change to a different mailbox</entry></row>
<row><entry>Esc c</entry><entry>change to a folder in read-only mode</entry></row>
<row><entry>C</entry><entry>copy the current message to another mailbox</entry></row>
<row><entry>Esc C</entry><entry>decode a message and copy it to a folder</entry></row>
<row><entry>Esc s</entry><entry>decode a message and save it to a folder</entry></row>
<row><entry>D</entry><entry>delete messages matching a pattern</entry></row>
<row><entry>d</entry><entry>delete the current message</entry></row>
<row><entry>F</entry><entry>mark as important</entry></row>
<row><entry>l</entry><entry>show messages matching a pattern</entry></row>
<row><entry>N</entry><entry>mark message as new</entry></row>
<row><entry>o</entry><entry>change the current sort method</entry></row>
<row><entry>O</entry><entry>reverse sort the mailbox</entry></row>
<row><entry>q</entry><entry>save changes and exit</entry></row>
<row><entry>s</entry><entry>save-message</entry></row>
<row><entry>T</entry><entry>tag messages matching a pattern</entry></row>
<row><entry>t</entry><entry>toggle the tag on a message</entry></row>
<row><entry>Esc t</entry><entry>toggle tag on entire message thread</entry></row>
<row><entry>U</entry><entry>undelete messages matching a pattern</entry></row>
<row><entry>u</entry><entry>undelete-message</entry></row>
<row><entry>v</entry><entry>view-attachments</entry></row>
<row><entry>x</entry><entry>abort changes and exit</entry></row>
<row><entry>&lt;Return&gt;</entry><entry>display-message</entry></row>
<row><entry>&lt;Tab&gt;</entry><entry>jump to the next new or unread message</entry></row>
<row><entry>@</entry><entry>show the author's full e-mail address</entry></row>
<row><entry>$</entry><entry>save changes to mailbox</entry></row>
<row><entry>/</entry><entry>search</entry></row>
<row><entry>Esc /</entry><entry>search-reverse</entry></row>
<row><entry>^L</entry><entry>clear and redraw the screen</entry></row>
<row><entry>^T</entry><entry>untag messages matching a pattern</entry></row>
</tbody>
</tgroup>
</table>

<para>
In addition to who sent the message and the subject, a short summary of
the disposition of each message is printed beside the message number.
Zero or more of the <quote>flags</quote> in <xref
linkend="tab-msg-status-flags"/> may appear, some of which can be turned
on or off using these functions: <literal>&lt;set-flag&gt;</literal> and
<literal>&lt;clear-flag&gt;</literal> bound by default to
<quote>w</quote> and <quote>W</quote> respectively.
</para>

<para>
Furthermore, the flags in <xref linkend="tab-msg-recip-flags"/> reflect
who the message is addressed to. They can be customized with the <link
linkend="to-chars">$to_chars</link> variable.
</para>

<table id="tab-msg-status-flags">
<title>Message status flags</title>
<tgroup cols="2">
<thead>
<row><entry>Flag</entry><entry>Description</entry></row>
</thead>
<tbody>
<row><entry>D</entry><entry>message is deleted (is marked for deletion)</entry></row>
<row><entry>d</entry><entry>message has attachments marked for deletion</entry></row>
<row><entry>K</entry><entry>contains a PGP public key</entry></row>
<row><entry>N</entry><entry>message is new</entry></row>
<row><entry>O</entry><entry>message is old</entry></row>
<row><entry>P</entry><entry>message is PGP encrypted</entry></row>
<row><entry>r</entry><entry>message has been replied to</entry></row>
<row><entry>S</entry><entry>message is signed, and the signature is successfully verified</entry></row>
<row><entry>s</entry><entry>message is signed</entry></row>
<row><entry>!</entry><entry>message is flagged</entry></row>
<row><entry>*</entry><entry>message is tagged</entry></row>
<row><entry>n</entry><entry>thread contains new messages (only if collapsed)</entry></row>
<row><entry>o</entry><entry>thread contains old messages (only if collapsed)</entry></row>
</tbody>
</tgroup>
</table>

<table id="tab-msg-recip-flags">
<title>Message recipient flags</title>
<tgroup cols="2">
<thead>
<row><entry>Flag</entry><entry>Description</entry></row>
</thead>
<tbody>
<row><entry>+</entry><entry>message is to you and you only</entry></row>
<row><entry>T</entry><entry>message is to you, but also to or CC'ed to others</entry></row>
<row><entry>C</entry><entry>message is CC'ed to you</entry></row>
<row><entry>F</entry><entry>message is from you</entry></row>
<row><entry>L</entry><entry>message is sent to a subscribed mailing list</entry></row>
</tbody>
</tgroup>
</table>

</sect2>

<sect2 id="pager-menu">
<title>The Pager</title>

<para>
By default, Mutt uses its built-in pager to display the contents of
messages (an external pager such as <literal>less(1)</literal> can be
configured, see <link linkend="pager">$pager</link> variable).  The
pager is very similar to the Unix program <literal>less(1)</literal>
though not nearly as featureful.
</para>

<table id="tab-key-pager">
<title>Most common pager keys</title>
<tgroup cols="2">
<thead>
<row><entry>Key</entry><entry>Description</entry></row>
</thead>
<tbody>
<row><entry>&lt;Return&gt;</entry><entry>go down one line</entry></row>
<row><entry>&lt;Space&gt;</entry><entry>display the next page (or next message if at the end of a message)</entry></row>
<row><entry>-</entry><entry>go back to the previous page</entry></row>
<row><entry>n</entry><entry>search for next match</entry></row>
<row><entry>S</entry><entry>skip beyond quoted text</entry></row>
<row><entry>T</entry><entry>toggle display of quoted text</entry></row>
<row><entry>?</entry><entry>show keybindings</entry></row>
<row><entry>/</entry><entry>regular expression search</entry></row>
<row><entry>Esc /</entry><entry>backward regular expression search</entry></row>
<row><entry>\</entry><entry>toggle highlighting of search matches</entry></row>
<row><entry>^</entry><entry>jump to the top of the message</entry></row>
</tbody>
</tgroup>
</table>

<para>
In addition to key bindings in <xref linkend="tab-key-pager"/>, many of
the functions from the index menu are also available in the pager, such
as <literal>&lt;delete-message&gt;</literal> or
<literal>&lt;copy-message&gt;</literal> (this is one advantage over
using an external pager to view messages).
</para>

<para>
Also, the internal pager supports a couple other advanced features. For
one, it will accept and translate the <quote>standard</quote> nroff
sequences for bold and underline. These sequences are a series of either
the letter, backspace (<quote>^H</quote>), the letter again for bold or
the letter, backspace, <quote>_</quote> for denoting underline. Mutt
will attempt to display these in bold and underline respectively if your
terminal supports them. If not, you can use the bold and underline <link
linkend="color">color</link> objects to specify a
<command>color</command> or mono attribute for them.
</para>

<para>
Additionally, the internal pager supports the ANSI escape sequences for
character attributes.  Mutt translates them into the correct color and
character settings.  The sequences Mutt supports are:
</para>

<screen>
\e[<emphasis>Ps</emphasis>;<emphasis>Ps</emphasis>;..<emphasis>Ps</emphasis>;m
</screen>

<para>
where <emphasis>Ps</emphasis> can be one of the codes shown in <xref
linkend="tab-ansi-esc"/>.
</para>

<table id="tab-ansi-esc">
<title>ANSI escape sequences</title>
<tgroup cols="2">
<thead>
<row><entry>Escape code</entry><entry>Description</entry></row>
</thead>
<tbody>
<row><entry>0</entry><entry>All attributes off</entry></row>
<row><entry>1</entry><entry>Bold on</entry></row>
<row><entry>4</entry><entry>Underline on</entry></row>
<row><entry>5</entry><entry>Blink on</entry></row>
<row><entry>7</entry><entry>Reverse video on</entry></row>
<row><entry>3<emphasis>&lt;color&gt;</emphasis></entry><entry>Foreground color is <emphasis>&lt;color&gt;</emphasis> (see <xref linkend="tab-color"/>)</entry></row>
<row><entry>4<emphasis>&lt;color&gt;</emphasis></entry><entry>Background color is <emphasis>&lt;color&gt;</emphasis> (see <xref linkend="tab-color"/>)</entry></row>
</tbody>
</tgroup>
</table>

<table id="tab-color">
<title>Color sequences</title>
<tgroup cols="2">
<thead>
<row><entry>Color code</entry><entry>Color</entry></row>
</thead>
<tbody>
<row><entry>0</entry><entry>Black</entry></row>
<row><entry>1</entry><entry>Red</entry></row>
<row><entry>2</entry><entry>Green</entry></row>
<row><entry>3</entry><entry>Yellow</entry></row>
<row><entry>4</entry><entry>Blue</entry></row>
<row><entry>5</entry><entry>Magenta</entry></row>
<row><entry>6</entry><entry>Cyan</entry></row>
<row><entry>7</entry><entry>White</entry></row>
</tbody>
</tgroup>
</table>

<para>
Mutt uses these attributes for handling <literal>text/enriched</literal>
messages, and they can also be used by an external <link
linkend="auto-view">autoview</link> script for highlighting purposes.
</para>

<note>
<para>
If you change the colors for your display, for example by changing the
color associated with color2 for your xterm, then that color will be
used instead of green.
</para>
</note>

<note>
<para>
Note that the search commands in the pager take regular expressions,
which are not quite the same as the more complex <link
linkend="patterns">patterns</link> used by the search command in the
index. This is because patterns are used to select messages by criteria
whereas the pager already displays a selected message.
</para>
</note>

</sect2>

<sect2 id="threads">
<title>Threaded Mode</title>

<para>
So-called <quote>threads</quote> provide a hierarchy of messages where
replies are linked to their parent message(s). This organizational form
is extremely useful in mailing lists where different parts of the
discussion diverge. Mutt displays threads as a tree structure.
</para>

<para>
In Mutt, when a mailbox is <link linkend="sort">sorted</link>
by <emphasis>threads</emphasis>, there are a few additional functions
available in the <emphasis>index</emphasis>
and <emphasis>pager</emphasis> modes as shown in
<xref linkend="tab-key-threads"/>.
</para>

<table id="tab-key-threads">
<title>Most common thread mode keys</title>
<tgroup cols="3">
<thead>
<row><entry>Key</entry><entry>Function</entry><entry>Description</entry></row>
</thead>
<tbody>
<row><entry>^D</entry><entry><literal>&lt;delete-thread&gt;</literal></entry><entry>delete all messages in the current thread</entry></row>
<row><entry>^U</entry><entry><literal>&lt;undelete-thread&gt;</literal></entry><entry>undelete all messages in the current thread</entry></row>
<row><entry>^N</entry><entry><literal>&lt;next-thread&gt;</literal></entry><entry>jump to the start of the next thread</entry></row>
<row><entry>^P</entry><entry><literal>&lt;previous-thread&gt;</literal></entry><entry>jump to the start of the previous thread</entry></row>
<row><entry>^R</entry><entry><literal>&lt;read-thread&gt;</literal></entry><entry>mark the current thread as read</entry></row>
<row><entry>Esc d</entry><entry><literal>&lt;delete-subthread&gt;</literal></entry><entry>delete all messages in the current subthread</entry></row>
<row><entry>Esc u</entry><entry><literal>&lt;undelete-subthread&gt;</literal></entry><entry>undelete all messages in the current subthread</entry></row>
<row><entry>Esc n</entry><entry><literal>&lt;next-subthread&gt;</literal></entry><entry>jump to the start of the next subthread</entry></row>
<row><entry>Esc p</entry><entry><literal>&lt;previous-subthread&gt;</literal></entry><entry>jump to the start of the previous subthread</entry></row>
<row><entry>Esc r</entry><entry><literal>&lt;read-subthread&gt;</literal></entry><entry>mark the current subthread as read</entry></row>
<row><entry>Esc t</entry><entry><literal>&lt;tag-thread&gt;</literal></entry><entry>toggle the tag on the current thread</entry></row>
<row><entry>Esc v</entry><entry><literal>&lt;collapse-thread&gt;</literal></entry><entry>toggle collapse for the current thread</entry></row>
<row><entry>Esc V</entry><entry><literal>&lt;collapse-all&gt;</literal></entry><entry>toggle collapse for all threads</entry></row>
<row><entry>P</entry><entry><literal>&lt;parent-message&gt;</literal></entry><entry>jump to parent message in thread</entry></row>
</tbody>
</tgroup>
</table>

<para>
Collapsing a thread displays only the first message in the thread and
hides the others. This is useful when threads contain so many messages
that you can only see a handful of threads on the screen. See %M in
<link linkend="index-format">$index_format</link>.  For example, you
could use <quote>%?M?(#%03M)&amp;(%4l)?</quote> in <link
linkend="index-format">$index_format</link> to optionally display the
number of hidden messages if the thread is collapsed. The
<literal>%?&lt;char&gt;?&lt;if-part&gt;&amp;&lt;else-part&gt;?</literal>
syntax is explained in detail in <link
linkend="formatstrings-conditionals">format string conditionals</link>.
</para>

<para>
Technically, every reply should contain a list of its parent messages in
the thread tree, but not all do. In these cases, Mutt groups them by
subject which can be controlled using the <link
linkend="strict-threads">$strict_threads</link> variable.
</para>

</sect2>

<sect2 id="reading-misc">
<title>Miscellaneous Functions</title>

<para>
In addition, the <emphasis>index</emphasis> and
<emphasis>pager</emphasis> menus have these interesting functions:
</para>

<variablelist>

<varlistentry>
<term>
<literal>&lt;create-alias&gt;</literal><anchor id="create-alias"/>
(default: a)
</term>
<listitem>
<para>
Creates a new alias based upon the current message (or prompts for a new
one).  Once editing is complete, an <link
linkend="alias"><command>alias</command></link> command is added to the
file specified by the <link linkend="alias-file">$alias_file</link>
variable for future use
</para>

<note>
<para>
Mutt does not read the <link linkend="alias-file">$alias_file</link>
upon startup so you must explicitly <link
linkend="source"><command>source</command></link> the file.
</para>
</note>
</listitem>
</varlistentry>

<varlistentry>
<term>
<literal>&lt;check-traditional-pgp&gt;</literal><anchor
id="check-traditional-pgp"/> (default: Esc P)
</term>
<listitem>
<para>
This function will search the current message for content signed or
encrypted with PGP the <quote>traditional</quote> way, that is, without
proper MIME tagging.  Technically, this function will temporarily change
the MIME content types of the body parts containing PGP data; this is
similar to the <link
linkend="edit-type"><literal>&lt;edit-type&gt;</literal></link>
function's effect.
</para>
</listitem>
</varlistentry>

<varlistentry>
<term>
<literal>&lt;edit&gt;</literal><anchor id="edit"/> (default: e)
</term>
<listitem>
<para>
This command (available in the index and pager) allows you to edit the
raw current message as it's present in the mail folder.  After you have
finished editing, the changed message will be appended to the current
folder, and the original message will be marked for deletion; if the
message is unchanged it won't be replaced.
</para>
</listitem>
</varlistentry>

<varlistentry>
<term>
<literal>&lt;edit-type&gt;</literal><anchor id="edit-type"/> (default:
^E on the attachment menu, and in the pager and index menus; ^T on the
compose menu)
</term>
<listitem>
<para>
This command is used to temporarily edit an attachment's content type to
fix, for instance, bogus character set parameters.  When invoked from
the index or from the pager, you'll have the opportunity to edit the
top-level attachment's content type.  On the <link
linkend="attach-menu">attachment menu</link>, you can change any
attachment's content type. These changes are not persistent, and get
lost upon changing folders.
</para>

<para>
Note that this command is also available on the <link
linkend="compose-menu">compose menu</link>.  There, it's used to
fine-tune the properties of attachments you are going to send.
</para>
</listitem>
</varlistentry>

<varlistentry>
<term>
<literal>&lt;enter-command&gt;</literal><anchor id="enter-command"/>
(default: <quote>:</quote>)
</term>
<listitem>
<para>
This command is used to execute any command you would normally put in a
configuration file.  A common use is to check the settings of variables,
or in conjunction with <link linkend="macro">macros</link> to change
settings on the fly.
</para>
</listitem>
</varlistentry>

<varlistentry>
<term>
<literal>&lt;extract-keys&gt;</literal><anchor id="extract-keys"/>
(default: ^K)
</term>
<listitem>
<para>
This command extracts PGP public keys from the current or tagged
message(s) and adds them to your PGP public key ring.
</para>
</listitem>
</varlistentry>

<varlistentry>
<term>
<literal>&lt;forget-passphrase&gt;</literal><anchor
id="forget-passphrase"/> (default: ^F)
</term>
<listitem>
<para>
This command wipes the passphrase(s) from memory. It is useful, if you
misspelled the passphrase.
</para>
</listitem>
</varlistentry>

<varlistentry>
<term>
<literal>&lt;list-reply&gt;</literal><anchor id="list-reply"/> (default:
L)
</term>
<listitem>
<para>
Reply to the current or tagged message(s) by extracting any addresses
which match the regular expressions given by the <link
linkend="lists"><command>lists</command> or
<command>subscribe</command></link> commands, but also honor any
<literal>Mail-Followup-To</literal> header(s) if the <link
linkend="honor-followup-to">$honor_followup_to</link> configuration
variable is set.  In addition, the <literal>List-Post</literal> header field is
examined for <literal>mailto:</literal> URLs specifying a mailing list address.
Using this when replying to messages posted to mailing lists helps avoid
duplicate copies being sent to the author of the message you are replying to.
</para>
</listitem>
</varlistentry>

<varlistentry>
<term>
<literal>&lt;pipe-message&gt;</literal><anchor id="pipe-message"/>
(default: |)
</term>
<listitem>
<para>
Asks for an external Unix command and pipes the current or tagged
message(s) to it.  The variables <link
linkend="pipe-decode">$pipe_decode</link>, <link
linkend="pipe-split">$pipe_split</link>, <link
linkend="pipe-sep">$pipe_sep</link> and <link
linkend="wait-key">$wait_key</link> control the exact behavior of this
function.
</para>
</listitem>
</varlistentry>

<varlistentry>
<term>
<literal>&lt;resend-message&gt;</literal><anchor id="resend-message"/>
(default: Esc e)
</term>
<listitem>
<para>
Mutt takes the current message as a template for a new message.  This
function is best described as "recall from arbitrary folders".  It can
conveniently be used to forward MIME messages while preserving the
original mail structure. Note that the amount of headers included here
depends on the value of the <link linkend="weed">$weed</link> variable.
</para>

<para>
This function is also available from the attachment menu. You can use
this to easily resend a message which was included with a bounce message
as a <literal>message/rfc822</literal> body part.
</para>
</listitem>
</varlistentry>

<varlistentry>
<term>
<literal>&lt;shell-escape&gt;</literal><anchor id="shell-escape"/>
(default: !)
</term>
<listitem>
<para>
Asks for an external Unix command and executes it.  The <link
linkend="wait-key">$wait_key</link> can be used to control whether Mutt
will wait for a key to be pressed when the command returns (presumably
to let the user read the output of the command), based on the return
status of the named command. If no command is given, an interactive
shell is executed.
</para>
</listitem>
</varlistentry>

<varlistentry>
<term>
<literal>&lt;toggle-quoted&gt;</literal><anchor id="toggle-quoted"/>
(default: T)
</term>
<listitem>
<para>
The pager uses the <link linkend="quote-regexp">$quote_regexp</link>
variable to detect quoted text when displaying the body of the message.
This function toggles the display of the quoted material in the message.
It is particularly useful when being interested in just the response and
there is a large amount of quoted text in the way.
</para>
</listitem>
</varlistentry>

<varlistentry>
<term>
<literal>&lt;skip-quoted&gt;</literal><anchor id="skip-quoted"/>
(default: S)
</term>
<listitem>
<para>
This function will go to the next line of non-quoted text which comes
after a line of quoted text in the internal pager.
</para>
</listitem>
</varlistentry>

</variablelist>

</sect2>

</sect1>

<sect1 id="sending">
<title>Sending Mail</title>

<sect2 id="sending-intro">
<title>Introduction</title>

<para>
The bindings shown in <xref linkend="tab-key-send"/> are available in
the <emphasis>index</emphasis> and <emphasis>pager</emphasis> to start a
new message.
</para>

<table id="tab-key-send">
<title>Most common mail sending keys</title>
<tgroup cols="3">
<thead>
<row><entry>Key</entry><entry>Function</entry><entry>Description</entry></row>
</thead>
<tbody>
<row><entry>m</entry><entry><literal>&lt;compose&gt;</literal></entry><entry>compose a new message</entry></row>
<row><entry>r</entry><entry><literal>&lt;reply&gt;</literal></entry><entry>reply to sender</entry></row>
<row><entry>g</entry><entry><literal>&lt;group-reply&gt;</literal></entry><entry>reply to all recipients</entry></row>
<row><entry>L</entry><entry><literal>&lt;list-reply&gt;</literal></entry><entry>reply to mailing list address</entry></row>
<row><entry>f</entry><entry><literal>&lt;forward&gt;</literal></entry><entry>forward message</entry></row>
<row><entry>b</entry><entry><literal>&lt;bounce&gt;</literal></entry><entry>bounce (remail) message</entry></row>
<row><entry>Esc k</entry><entry><literal>&lt;mail-key&gt;</literal></entry><entry>mail a PGP public key to someone</entry></row>
</tbody>
</tgroup>
</table>

<para>
<emphasis>Bouncing</emphasis> a message sends the message as-is to the
recipient you specify.  <emphasis>Forwarding</emphasis> a message allows
you to add comments or modify the message you are forwarding.  These
items are discussed in greater detail in the next section <quote><link
linkend="forwarding-mail">Forwarding and Bouncing Mail</link>.</quote>
</para>

<para>
Mutt will then enter the <emphasis>compose</emphasis> menu and prompt
you for the recipients to place on the <quote>To:</quote> header field
when you hit <literal>m</literal> to start a new message. Next, it will
ask you for the <quote>Subject:</quote> field for the message, providing
a default if you are replying to or forwarding a message. You again have
the chance to adjust recipients, subject, and security settings right
before actually sending the message. See also <link
linkend="askcc">$askcc</link>, <link linkend="askbcc">$askbcc</link>,
<link linkend="autoedit">$autoedit</link>, <link
linkend="bounce">$bounce</link>, <link
linkend="fast-reply">$fast_reply</link>, and <link
linkend="include">$include</link> for changing how and if Mutt asks
these questions.
</para>

<para>
When replying, Mutt fills these fields with proper values depending on
the reply type.  The types of replying supported are:
</para>

<variablelist>
<varlistentry>
<term>Simple reply</term>
<listitem>
<para>
Reply to the author directly.
</para>
</listitem>
</varlistentry>
<varlistentry>
<term>Group reply</term>
<listitem>
<para>
Reply to the author as well to all recipients except you; this consults
<link linkend="alternates"><command>alternates</command></link>.
</para>
</listitem>
</varlistentry>
<varlistentry>
<term>List reply</term>
<listitem>
<para>
Reply to all mailing list addresses found, either specified via
configuration or auto-detected.  See <xref linkend="lists"/> for
details.
</para>
</listitem>
</varlistentry>
</variablelist>

<para>
After getting recipients for new messages, forwards or replies, Mutt
will then automatically start your <link linkend="editor">$editor</link>
on the message body. If the <link
linkend="edit-headers">$edit_headers</link> variable is set, the headers
will be at the top of the message in your editor; the message body
should start on a new line after the existing blank line at the end of
headers.  Any messages you are replying to will be added in sort order
to the message, with appropriate
<link linkend="attribution">$attribution</link>, <link
linkend="indent-string">$indent_string</link> and <link
linkend="post-indent-string">$post_indent_string</link>.  When
forwarding a message, if the <link
linkend="mime-forward">$mime_forward</link> variable is unset, a copy of
the forwarded message will be included.  If you have specified a <link
linkend="signature">$signature</link>, it will be appended to the
message.
</para>

<para>
Once you have finished editing the body of your mail message, you are
returned to the <emphasis>compose</emphasis> menu providing the
functions shown in <xref linkend="tab-func-compose"/> to modify, send or
postpone the message.
</para>

<table id="tab-func-compose">
<title>Most common compose menu keys</title>
<tgroup cols="3">
<thead>
<row><entry>Key</entry><entry>Function</entry><entry>Description</entry></row>
</thead>
<tbody>
<row><entry>a</entry><entry><literal>&lt;attach-file&gt;</literal></entry><entry>attach a file</entry></row>
<row><entry>A</entry><entry><literal>&lt;attach-message&gt;</literal></entry><entry>attach message(s) to the message</entry></row>
<row><entry>Esc k</entry><entry><literal>&lt;attach-key&gt;</literal></entry><entry>attach a PGP public key</entry></row>
<row><entry>d</entry><entry><literal>&lt;edit-description&gt;</literal></entry><entry>edit description on attachment</entry></row>
<row><entry>D</entry><entry><literal>&lt;detach-file&gt;</literal></entry><entry>detach a file</entry></row>
<row><entry>t</entry><entry><literal>&lt;edit-to&gt;</literal></entry><entry>edit the To field</entry></row>
<row><entry>Esc f</entry><entry><literal>&lt;edit-from&gt;</literal></entry><entry>edit the From field</entry></row>
<row><entry>r</entry><entry><literal>&lt;edit-reply-to&gt;</literal></entry><entry>edit the Reply-To field</entry></row>
<row><entry>c</entry><entry><literal>&lt;edit-cc&gt;</literal></entry><entry>edit the Cc field</entry></row>
<row><entry>b</entry><entry><literal>&lt;edit-bcc&gt;</literal></entry><entry>edit the Bcc field</entry></row>
<row><entry>y</entry><entry><literal>&lt;send-message&gt;</literal></entry><entry>send the message</entry></row>
<row><entry>s</entry><entry><literal>&lt;edit-subject&gt;</literal></entry><entry>edit the Subject</entry></row>
<row><entry>S</entry><entry><literal>&lt;smime-menu&gt;</literal></entry><entry>select S/MIME options</entry></row>
<row><entry>f</entry><entry><literal>&lt;edit-fcc&gt;</literal></entry><entry>specify an <quote>Fcc</quote> mailbox</entry></row>
<row><entry>p</entry><entry><literal>&lt;pgp-menu&gt;</literal></entry><entry>select PGP options</entry></row>
<row><entry>P</entry><entry><literal>&lt;postpone-message&gt;</literal></entry><entry>postpone this message until later</entry></row>
<row><entry>q</entry><entry><literal>&lt;quit&gt;</literal></entry><entry>quit (abort) sending the message</entry></row>
<row><entry>w</entry><entry><literal>&lt;write-fcc&gt;</literal></entry><entry>write the message to a folder</entry></row>
<row><entry>i</entry><entry><literal>&lt;ispell&gt;</literal></entry><entry>check spelling (if available on your system)</entry></row>
<row><entry>^F</entry><entry><literal>&lt;forget-passphrase&gt;</literal></entry><entry>wipe passphrase(s) from memory</entry></row>
</tbody>
</tgroup>
</table>

<para>
The compose menu is also used to edit the attachments for a message
which can be either files or other messages. The
<literal>&lt;attach-message&gt;</literal> function to will prompt you
for a folder to attach messages from. You can now tag messages in that
folder and they will be attached to the message you are sending.
</para>

<note>
<para>
Note that certain operations like composing a new mail, replying,
forwarding, etc. are not permitted when you are in that folder. The %r
in <link linkend="status-format">$status_format</link> will change to a
<quote>A</quote> to indicate that you are in attach-message mode.
</para>
</note>

</sect2>

<sect2 id="edit-header">
<title>Editing the Message Header</title>

<para>
When editing the header because of <link
linkend="edit-headers">$edit_headers</link> being set, there are a
several pseudo headers available which will not be included in sent
messages but trigger special Mutt behavior.
</para>

<sect3 id="fcc-header">
<title>Fcc: Pseudo Header</title>

<para>
If you specify
</para>

<para>
<literal>Fcc:</literal> <emphasis>filename</emphasis>
</para>

<para>
as a header, Mutt will pick up <emphasis>filename</emphasis> just as if
you had used the <literal>&lt;edit-fcc&gt;</literal> function in the
<emphasis>compose</emphasis> menu.  It can later be changed from the
compose menu.
</para>

</sect3>

<sect3 id="attach-header">
<title>Attach: Pseudo Header</title>

<para>
You can also attach files to your message by specifying
</para>

<para>
<literal>Attach:</literal> <emphasis>filename</emphasis>
[ <emphasis>description</emphasis> ]
</para>

<para>
where <emphasis>filename</emphasis> is the file to attach and
<emphasis>description</emphasis> is an optional string to use as the
description of the attached file. Spaces in filenames have to be escaped
using backslash (<quote>\</quote>).  The file can be removed as well as
more added from the compose menu.
</para>

</sect3>

<sect3 id="pgp-header">
<title>Pgp: Pseudo Header</title>

<para>
If you want to use PGP, you can specify
</para>

<para>
<literal>Pgp:</literal> [ <literal>E</literal> | <literal>S</literal> | <literal>S</literal><emphasis>&lt;id&gt;</emphasis> ]

</para>

<para>
<quote>E</quote> selects encryption, <quote>S</quote> selects signing
and <quote>S&lt;id&gt;</quote> selects signing with the given key,
setting <link linkend="pgp-sign-as">$pgp_sign_as</link> permanently. The
selection can later be changed in the compose menu.
</para>

</sect3>

<sect3 id="in-reply-to-header">
<title>In-Reply-To: Header</title>

<para>
When replying to messages, the <emphasis>In-Reply-To:</emphasis> header
contains the Message-Id of the message(s) you reply to. If you remove or
modify its value, Mutt will not generate a
<emphasis>References:</emphasis> field, which allows you to create a new
message thread, for example to create a new message to a mailing list
without having to enter the mailing list's address.
</para>

<para>
If you intend to start a new thread by replying, please make really sure
you remove the <emphasis>In-Reply-To:</emphasis> header in your
editor. Otherwise, though you'll produce a technically valid reply, some
netiquette guardians will be annoyed by this so-called <quote>thread
hijacking</quote>.
</para>

</sect3>

</sect2>

<sect2 id="sending-crypto">
<title>Sending Cryptographically Signed/Encrypted Messages</title>

<para>
If you have told Mutt to PGP or S/MIME encrypt a message, it will guide
you through a key selection process when you try to send the message.
Mutt will not ask you any questions about keys which have a certified
user ID matching one of the message recipients' mail addresses.
However, there may be situations in which there are several keys, weakly
certified user ID fields, or where no matching keys can be found.
</para>

<para>
In these cases, you are dropped into a menu with a list of keys from
which you can select one.  When you quit this menu, or Mutt can't find
any matching keys, you are prompted for a user ID.  You can, as usually,
abort this prompt using <literal>^G</literal>.  When you do so, Mutt
will return to the compose screen.
</para>

<para>
Once you have successfully finished the key selection, the message will
be encrypted using the selected public keys when sent out.
</para>

<para>
Most fields of the entries in the key selection menu (see also <link
linkend="pgp-entry-format">$pgp_entry_format</link>) have obvious
meanings.  But some explanations on the capabilities, flags, and
validity fields are in order.
</para>

<para>
The flags sequence (<quote>%f</quote>) will expand to one of the flags
in <xref linkend="tab-pgp-menuflags"/>.
</para>

<table id="tab-pgp-menuflags">
<title>PGP key menu flags</title>
<tgroup cols="2">
<thead>
<row><entry>Flag</entry><entry>Description</entry></row>
</thead>
<tbody>
<row><entry>R</entry><entry>The key has been revoked and can't be used.</entry></row>
<row><entry>X</entry><entry>The key is expired and can't be used.</entry></row>
<row><entry>d</entry><entry>You have marked the key as disabled.</entry></row>
<row><entry>c</entry><entry>There are unknown critical self-signature packets.</entry></row>
</tbody>
</tgroup>
</table>

<para>
The capabilities field (<quote>%c</quote>) expands to a two-character
sequence representing a key's capabilities.  The first character gives
the key's encryption capabilities: A minus sign (<quote>-</quote>) means
that the key cannot be used for encryption.  A dot (<quote>.</quote>)
means that it's marked as a signature key in one of the user IDs, but
may also be used for encryption.  The letter <quote>e</quote> indicates
that this key can be used for encryption.
</para>

<para>
The second character indicates the key's signing capabilities.  Once
again, a <quote>-</quote> implies <quote>not for signing</quote>,
<quote>.</quote> implies that the key is marked as an encryption key in
one of the user-ids, and <quote>s</quote> denotes a key which can be
used for signing.
</para>

<para>
Finally, the validity field (<quote>%t</quote>) indicates how
well-certified a user-id is.  A question mark (<quote>?</quote>)
indicates undefined validity, a minus character (<quote>-</quote>) marks
an untrusted association, a space character means a partially trusted
association, and a plus character (<quote>+</quote>) indicates complete
validity.
</para>

</sect2>

<sect2 id="ff">
<title>Sending Format=Flowed Messages</title>

<sect3 id="ff-concept">
<title>Concept</title>

<para>
<literal>format=flowed</literal>-style messages (or
<literal>f=f</literal> for short) are <literal>text/plain</literal>
messages that consist of paragraphs which a receiver's mail client may
reformat to its own needs which mostly means to customize line lengths
regardless of what the sender sent. Technically this is achieved by
letting lines of a <quote>flowable</quote> paragraph end in spaces
except for the last line.
</para>

<para>
While for text-mode clients like Mutt it's the best way to assume only a
standard 80x25 character cell terminal, it may be desired to let the
receiver decide completely how to view a message.
</para>

</sect3>

<sect3 id="ff-support">
<title>Mutt Support</title>

<para>
Mutt only supports setting the required <literal>format=flowed</literal>
MIME parameter on outgoing messages if the <link
linkend="text-flowed">$text_flowed</link> variable is set, specifically
it does not add the trailing spaces.
</para>

<para>
After editing the initial message text and before entering the compose
menu, Mutt properly space-stuffs the message.
<emphasis>Space-stuffing</emphasis> is required by RfC3676 defining
<literal>format=flowed</literal> and means to prepend a space to:
</para>

<itemizedlist>
<listitem><para>all lines starting with a space</para></listitem>
<listitem><para>lines starting with the word
<quote><literal>From</literal></quote> followed by
space</para></listitem>
<listitem><para>all lines starting with
<quote><literal>&gt;</literal></quote> which is not intended to be a
quote character</para></listitem>
</itemizedlist>

<note>
<para>
Mutt only supports space-stuffing for the first two types of lines but
not for the third: It is impossible to safely detect whether a leading
<literal>&gt;</literal> character starts a quote or not. Furthermore,
Mutt only applies space-stuffing <emphasis>once</emphasis> after the
initial edit is finished.
</para>
</note>

<para>
All leading spaces are to be removed by receiving clients to restore the
original message prior to further processing.
</para>

</sect3>

<sect3 id="ff-editor">
<title>Editor Considerations</title>

<para>
As Mutt provides no additional features to compose
<literal>f=f</literal> messages, it's completely up to the user and his
editor to produce proper messages. Please consider your editor's
documentation if you intend to send <literal>f=f</literal> messages.
</para>

<para>
Please note that when editing messages from the compose menu several
times before really sending a mail, it's up to the user to ensure that
the message is properly space-stuffed.
</para>

<para>
For example, <emphasis>vim</emphasis> provides the <literal>w</literal>
flag for its <literal>formatoptions</literal> setting to assist in
creating <literal>f=f</literal> messages, see <literal>:help
fo-table</literal> for details.
</para>

</sect3>

<sect3 id="ff-pager">
<title>Reformatting</title>

<para>
  Mutt has some support for reformatting when viewing and replying to
  <literal>format=flowed</literal> messages.  In order to take advantage of these,
  <link linkend="reflow-text">$reflow_text</link> must be set.
</para>

<itemizedlist>
  <listitem>
  <para>
    Paragraphs are automatically reflowed and wrapped at a width specified
    by <link linkend="reflow-wrap">$reflow_wrap</link>.
  </para>
  </listitem>
  <listitem>
  <para>
    In its original format, the quoting style of <literal>format=flowed</literal>
    messages can be difficult to read, and doesn't intermix well with
    non-flowed replies.
    Setting <link linkend="reflow-space-quotes">$reflow_space_quotes</link>
    adds spaces after each level of quoting when in the pager and
    replying in a non-flowed format
    (i.e. with <link linkend="text-flowed">$text_flowed</link> unset).
  </para>
  </listitem>
  <listitem>
  <para>
    If <link linkend="reflow-space-quotes">$reflow_space_quotes</link>
    is unset, mutt will still add one trailing space after all the
    quotes in the pager (but not when replying).
  </para>
  </listitem>
</itemizedlist>

</sect3>

</sect2>

</sect1>

<sect1 id="forwarding-mail">
<title>Forwarding and Bouncing Mail</title>

<para>
Bouncing and forwarding let you send an existing message to recipients
that you specify. Bouncing a message sends a verbatim copy of a message
to alternative addresses as if they were the message's original
recipients specified in the Bcc header.  Forwarding a message, on the
other hand, allows you to modify the message before it is resent (for
example, by adding your own comments). Bouncing is done using the
<literal>&lt;bounce&gt;</literal> function and forwarding using the
<literal>&lt;forward&gt;</literal> function bound to <quote>b</quote>
and <quote>f</quote> respectively.
</para>

<para>
Forwarding can be done by including the original message in the new
message's body (surrounded by indicating lines) or including it as a
MIME attachment, depending on the value of the <link
linkend="mime-forward">$mime_forward</link> variable.  Decoding of
attachments, like in the pager, can be controlled by the <link
linkend="forward-decode">$forward_decode</link> and <link
linkend="mime-forward-decode">$mime_forward_decode</link> variables,
respectively.  The desired forwarding format may depend on the content,
therefore <link linkend="mime-forward">$mime_forward</link> is a
quadoption which, for example, can be set to <quote>ask-no</quote>.
</para>

<para>
The inclusion of headers is controlled by the current setting of the
<link linkend="weed">$weed</link> variable, unless <link
linkend="mime-forward">$mime_forward</link> is set.
</para>

<para>
Editing the message to forward follows the same procedure as sending or
replying to a message does.
</para>

</sect1>

<sect1 id="postponing-mail">
<title>Postponing Mail</title>

<para>
At times it is desirable to delay sending a message that you have
already begun to compose.  When the
<literal>&lt;postpone-message&gt;</literal> function is used in the
<emphasis>compose</emphasis> menu, the body of your message and
attachments are stored in the mailbox specified by the <link
linkend="postponed">$postponed</link> variable.  This means that you can
recall the message even if you exit Mutt and then restart it at a later
time.
</para>

<para>
Once a message is postponed, there are several ways to resume it.  From
the command line you can use the <quote>-p</quote> option, or if you
compose a new message from the <emphasis>index</emphasis> or
<emphasis>pager</emphasis> you will be prompted if postponed messages
exist.  If multiple messages are currently postponed, the
<emphasis>postponed</emphasis> menu will pop up and you can select which
message you would like to resume.
</para>

<note>
<para>
If you postpone a reply to a message, the reply setting of the message
is only updated when you actually finish the message and send it.  Also,
you must be in the same folder with the message you replied to for the
status of the message to be updated.
</para>
</note>

<para>
See also the <link linkend="postpone">$postpone</link> quad-option.
</para>

</sect1>

</chapter>

<chapter id="configuration">
<title>Configuration</title>

<sect1 id="configuration-files">
<title>Location of Initialization Files</title>

<para>
While the default configuration (or <quote>preferences</quote>) make
Mutt usable right out of the box, it is often desirable to tailor Mutt
to suit your own tastes. When Mutt is first invoked, it will attempt to
read the <quote>system</quote> configuration file (defaults set by your
local system administrator), unless the <quote>-n</quote> <link
linkend="commandline">command line</link> option is specified.  This
file is typically <literal>/usr/local/share/mutt/Muttrc</literal> or
<literal>/etc/Muttrc</literal>. Mutt will next look for a file named
<literal>.muttrc</literal> in your home directory.  If this file does
not exist and your home directory has a subdirectory named
<literal>.mutt</literal>, Mutt tries to load a file named
<literal>.mutt/muttrc</literal>.
</para>

<para>
<literal>.muttrc</literal> is the file where you will usually place your
<link linkend="commands">commands</link> to configure Mutt.
</para>

<para>
In addition, Mutt supports version specific configuration files that are
parsed instead of the default files as explained above.  For instance,
if your system has a <literal>Muttrc-0.88</literal> file in the system
configuration directory, and you are running version 0.88 of Mutt, this
file will be sourced instead of the <literal>Muttrc</literal> file.  The
same is true of the user configuration file, if you have a file
<literal>.muttrc-0.88.6</literal> in your home directory, when you run
Mutt version 0.88.6, it will source this file instead of the default
<literal>.muttrc</literal> file.  The version number is the same which
is visible using the <quote>-v</quote> <link
linkend="commandline">command line</link> switch or using the
<literal>show-version</literal> key (default: V) from the index menu.
</para>

</sect1>

<sect1 id="muttrc-syntax" xreflabel="Syntax of Initialization Files">
<title>Syntax of Initialization Files</title>

<para>
An initialization file consists of a series of <link
linkend="commands">commands</link>.  Each line of the file may contain
one or more commands.  When multiple commands are used, they must be
separated by a semicolon (<quote>;</quote>).
</para>

<example id="ex-rc-multiple-cmds">
<title>Multiple configuration commands per line</title>
<screen>
set realname='Mutt user' ; ignore x-
</screen>
</example>

<para>
The hash mark, or pound sign (<quote>#</quote>), is used as a
<quote>comment</quote> character. You can use it to annotate your
initialization file. All text after the comment character to the end of
the line is ignored.
</para>

<example id="ex-ec-comment">
<title>Commenting configuration files</title>
<screen>
my_hdr X-Disclaimer: Why are you listening to me? <emphasis role="comment"># This is a comment</emphasis>
</screen>
</example>

<para>
Single quotes (<quote>'</quote>) and double quotes (<quote>"</quote>)
can be used to quote strings which contain spaces or other special
characters.  The difference between the two types of quotes is similar
to that of many popular shell programs, namely that a single quote is
used to specify a literal string (one that is not interpreted for shell
variables or quoting with a backslash [see next paragraph]), while
double quotes indicate a string for which should be evaluated.  For
example, backticks are evaluated inside of double quotes, but
<emphasis>not</emphasis> for single quotes.
</para>

<para>
<quote>\</quote> quotes the next character, just as in shells such as
bash and zsh.  For example, if want to put quotes <quote>"</quote>
inside of a string, you can use <quote>\</quote> to force the next
character to be a literal instead of interpreted character.
</para>

<example id="ex-rc-quote">
<title>Escaping quotes in configuration files</title>
<screen>
set realname="Michael \"MuttDude\" Elkins"
</screen>
</example>

<para>
<quote>\\</quote> means to insert a literal <quote>\</quote> into the line.
<quote>\n</quote> and <quote>\r</quote> have their usual C meanings of linefeed and
carriage-return, respectively.
</para>

<para>
A <quote>\</quote> at the end of a line can be used to split commands
over multiple lines as it <quote>escapes</quote> the line end, provided
that the split points don't appear in the middle of command names. Lines
are first concatenated before interpretation so that a multi-line can be
commented by commenting out the first line only.
</para>

<example id="ex-rc-split">
<title>Splitting long configuration commands over several lines</title>
<screen>
set status_format="some very \
long value split \
over several lines"
</screen>
</example>

<para>
It is also possible to substitute the output of a Unix command in an
initialization file.  This is accomplished by enclosing the command in
backticks (``). In <xref linkend="ex-rc-backtick"/>, the output of the
Unix command <quote>uname -a</quote> will be substituted before the line
is parsed.  Since initialization files are line oriented, only the first
line of output from the Unix command will be substituted.
</para>

<example id="ex-rc-backtick">
<title>Using external command's output in configuration files</title>
<screen>
my_hdr X-Operating-System: `uname -a`
</screen>
</example>

<para>
Both environment variables and Mutt variables can be accessed by
prepending <quote>$</quote> to the name of the variable. For example,
</para>

<example id="ex-rc-env">
<title>Using environment variables in configuration files</title>
<screen>
set record=+sent_on_$HOSTNAME
</screen>
</example>

<para>
will cause Mutt to save outgoing messages to a folder named
<quote>sent_on_kremvax</quote> if the environment variable
<literal>$HOSTNAME</literal> is set to <quote>kremvax.</quote> (See
<link linkend="record">$record</link> for details.)
</para>

<para>
Mutt expands the variable when it is assigned, not when it is used. If
the value of a variable on the right-hand side of an assignment changes
after the assignment, the variable on the left-hand side will not be
affected.
</para>

<para>
The commands understood by Mutt are explained in the next paragraphs.
For a complete list, see the <link linkend="commands">command
reference</link>.
</para>

<para>
All configuration files are expected to be in the current locale as
specified by the <link linkend="charset">$charset</link> variable which
doesn't have a default value since it's determined by Mutt at startup.
If a configuration file is not encoded in the same character set the
<link linkend="config-charset">$config_charset</link> variable should be
used: all lines starting with the next are recoded from <link
linkend="config-charset">$config_charset</link> to <link
linkend="charset">$charset</link>.
</para>

<para>
This mechanism should be avoided if possible as it has the following
implications:
</para>

<itemizedlist>

<listitem><para>These variables should be set early in a configuration
file with <link linkend="charset">$charset</link> preceding <link
linkend="config-charset">$config_charset</link> so Mutt knows what
character set to convert to.</para></listitem>

<listitem><para>If <link linkend="config-charset">$config_charset</link>
is set, it should be set in each configuration file because the value is
global and <emphasis>not</emphasis> per configuration
file.</para></listitem>

<listitem><para>Because Mutt first recodes a line before it attempts to
parse it, a conversion introducing question marks or other characters as
part of errors (unconvertable characters, transliteration) may introduce
syntax errors or silently change the meaning of certain tokens
(e.g. inserting question marks into regular
expressions).</para></listitem>

</itemizedlist>

</sect1>

<sect1 id="addrgroup">
<title>Address Groups</title>

<para>Usage:</para>

<cmdsynopsis>
<command>group</command>
<arg choice="opt" rep="repeat">
<option>-group</option>
<replaceable class="parameter">name</replaceable>
</arg>
<group choice="req">
<arg choice="plain" rep="repeat">
<option>-rx</option>
<replaceable class="parameter">expr</replaceable>
</arg>
<arg choice="plain" rep="repeat">
<option>-addr</option>
<replaceable class="parameter">expr</replaceable>
</arg>
</group>

<command>ungroup</command>
<arg choice="opt" rep="repeat">
<option>-group</option>
<replaceable class="parameter">name</replaceable>
</arg>
<group choice="req">
<arg choice="plain">
<replaceable class="parameter">*</replaceable>
</arg>
<arg choice="plain" rep="repeat">
<option>-rx</option>
<replaceable class="parameter">expr</replaceable>
</arg>
<arg choice="plain" rep="repeat">
<option>-addr</option>
<replaceable class="parameter">expr</replaceable>
</arg>
</group>
</cmdsynopsis>

<para>
Mutt supports grouping addresses logically into named groups. An address
or address pattern can appear in several groups at the same time. These
groups can be used in <link linkend="patterns">patterns</link> (for searching, limiting and tagging) and
in hooks by using group patterns. This can be useful to classify mail
and take certain actions depending on in what groups the message is.
For example, the mutt user's mailing list would fit into the categories
<quote>mailing list</quote> and <quote>mutt-related</quote>. Using <link
linkend="send-hook"><literal>send-hook</literal></link>, the sender can
be set to a dedicated one for writing mailing list messages, and the
signature could be set to a mutt-related one for writing to a mutt list
&mdash; for other lists, the list sender setting still applies but a
different signature can be selected. Or, given a group only containing
recipients known to accept encrypted mail,
<quote>auto-encryption</quote> can be achieved easily.
</para>

<para>
The <command>group</command> command is used to directly add either
addresses or regular expressions to the specified group or groups. The
different categories of arguments to the <command>group</command>
command can be in any order. The flags <literal>-rx</literal> and
<literal>-addr</literal> specify what the following strings (that cannot
begin with a hyphen) should be interpreted as: either a regular
expression or an email address, respectively.
</para>

<para>
These address groups can also be created implicitly by the <link
linkend="alias"><command>alias</command></link>, <link
linkend="lists"><command>lists</command></link>, <link
linkend="lists"><command>subscribe</command></link> and <link
linkend="alternates"><command>alternates</command></link> commands by
specifying the optional <literal>-group</literal> option. For example,
</para>

<screen>
alternates -group me address1 address2
alternates -group me -group work address3
</screen>

<para>
would create a group named <quote>me</quote> which contains all your
addresses and a group named <quote>work</quote> which contains only your
work address <emphasis>address3</emphasis>. Besides many other
possibilities, this could be used to automatically mark your own
messages in a mailing list folder as read or use a special signature for
work-related messages.
</para>

<para>
The <command>ungroup</command> command is used to remove addresses or
regular expressions from the specified group or groups. The syntax is
similar to the <command>group</command> command, however the special
character <literal>*</literal> can be used to empty a group of all of
its contents. As soon as a group gets empty because all addresses and
regular expressions have been removed, it'll internally be removed, too
(i.e. there cannot be an empty group). When removing regular expressions
from a group, the pattern must be specified exactly as given to the
<command>group</command> command or <literal>-group</literal> argument.
</para>

</sect1>

<sect1 id="alias">
<title>Defining/Using Aliases</title>

<para>Usage:</para>

<cmdsynopsis>
<command>alias</command>
<arg choice="opt" rep="repeat">
<option>-group</option>
<replaceable class="parameter">name</replaceable>
</arg>
<arg choice="plain">
<replaceable class="parameter">key</replaceable>
</arg>
<arg choice="plain">
<replaceable class="parameter">address</replaceable>
</arg>
<arg choice="opt" rep="repeat">
<replaceable class="parameter">address</replaceable>
</arg>

<command>unalias</command>
<arg choice="opt" rep="repeat">
<option>-group</option>
<replaceable>name</replaceable>
</arg>
<group choice="req">
<arg choice="plain">
<replaceable class="parameter">*</replaceable>
</arg>
<arg choice="plain" rep="repeat">
<replaceable class="parameter">key</replaceable>
</arg>
</group>
</cmdsynopsis>

<para>
It's usually very cumbersome to remember or type out the address of
someone you are communicating with.  Mutt allows you to create
<quote>aliases</quote> which map a short string to a full address.
</para>

<note>
<para>
If you want to create an alias for more than one address, you
<emphasis>must</emphasis> separate the addresses with a comma
(<quote>,</quote>).
</para>
</note>

<para>
The optional <literal>-group</literal> argument to
<command>alias</command> causes the aliased address(es) to be added to
the named <emphasis>group</emphasis>.
</para>

<para>
To remove an alias or aliases (<quote>*</quote> means all aliases):
</para>

<screen>
alias muttdude me@cs.hmc.edu (Michael Elkins)
alias theguys manny, moe, jack
</screen>

<para>
Unlike other mailers, Mutt doesn't require aliases to be defined in a
special file.  The <command>alias</command> command can appear anywhere
in a configuration file, as long as this file is <link
linkend="source"><command>source</command>d</link>.  Consequently, you
can have multiple alias files, or you can have all aliases defined in
your <literal>.muttrc</literal>.
</para>

<para>
On the other hand, the <link
linkend="create-alias"><literal>&lt;create-alias&gt;</literal></link>
function can use only one file, the one pointed to by the <link
linkend="alias-file">$alias_file</link> variable (which is
<literal>~/.muttrc</literal> by default). This file is not special
either, in the sense that Mutt will happily append aliases to any file,
but in order for the new aliases to take effect you need to explicitly
<link linkend="source"><command>source</command></link> this file too.
</para>

<example id="ex-alias-external">
<title>Configuring external alias files</title>
<screen>
source /usr/local/share/Mutt.aliases
source ~/.mail_aliases
set alias_file=~/.mail_aliases
</screen>
</example>

<para>
To use aliases, you merely use the alias at any place in Mutt where Mutt
prompts for addresses, such as the <emphasis>To:</emphasis> or
<emphasis>Cc:</emphasis> prompt.  You can also enter aliases in your
editor at the appropriate headers if you have the <link
linkend="edit-headers">$edit_headers</link> variable set.
</para>

<para>
In addition, at the various address prompts, you can use the tab
character to expand a partial alias to the full alias.  If there are
multiple matches, Mutt will bring up a menu with the matching aliases.
In order to be presented with the full list of aliases, you must hit tab
without a partial alias, such as at the beginning of the prompt or after
a comma denoting multiple addresses.
</para>

<para>
In the alias menu, you can select as many aliases as you want with the
<literal>select-entry</literal> key (default: &lt;Return&gt;), and use
the <emphasis>exit</emphasis> key (default: q) to return to the address
prompt.
</para>

</sect1>

<sect1 id="bind">
<title>Changing the Default Key Bindings</title>

<para>Usage:</para>

<cmdsynopsis>
<command>bind</command>
<arg choice="plain">
<replaceable class="parameter">map</replaceable>
</arg>
<arg choice="plain">
<replaceable class="parameter">key</replaceable>
</arg>
<arg choice="plain">
<replaceable class="parameter">function</replaceable>
</arg>
</cmdsynopsis>

<para>
This command allows you to change the default key bindings (operation
invoked when pressing a key).
</para>

<para>
<emphasis>map</emphasis> specifies in which menu the binding belongs.
Multiple maps may be specified by separating them with commas (no
additional whitespace is allowed). The currently defined maps are:
</para>

<anchor id="maps"/>
<variablelist>

<varlistentry>
<term>generic</term>
<listitem>
<para>
This is not a real menu, but is used as a fallback for all of the other
menus except for the pager and editor modes.  If a key is not defined in
another menu, Mutt will look for a binding to use in this menu.  This
allows you to bind a key to a certain function in multiple menus instead
of having multiple <command>bind</command> statements to accomplish the
same task.
</para>
</listitem>
</varlistentry>
<varlistentry>
<term>alias</term>
<listitem>
<para>
The alias menu is the list of your personal aliases as defined in your
<literal>.muttrc</literal>.  It is the mapping from a short alias name
to the full email address(es) of the recipient(s).
</para>
</listitem>
</varlistentry>
<varlistentry>
<term>attach</term>
<listitem>
<para>
The attachment menu is used to access the attachments on received
messages.
</para>
</listitem>
</varlistentry>
<varlistentry>
<term>browser</term>
<listitem>
<para>
The browser is used for both browsing the local directory structure, and
for listing all of your incoming mailboxes.
</para>
</listitem>
</varlistentry>
<varlistentry>
<term>editor</term>
<listitem>
<para>
The editor is used to allow the user to enter a single line of text, such as
the <emphasis>To</emphasis> or <emphasis>Subject</emphasis> prompts in the
<literal>compose</literal> menu.
</para>
</listitem>
</varlistentry>
<varlistentry>
<term>index</term>
<listitem>
<para>
The index is the list of messages contained in a mailbox.
</para>
</listitem>
</varlistentry>
<varlistentry>
<term>compose</term>
<listitem>
<para>
The compose menu is the screen used when sending a new message.
</para>
</listitem>
</varlistentry>
<varlistentry>
<term>pager</term>
<listitem>
<para>
The pager is the mode used to display message/attachment data, and help
listings.
</para>
</listitem>
</varlistentry>
<varlistentry>
<term>pgp</term>
<listitem>
<para>
The pgp menu is used to select the OpenPGP keys used to encrypt outgoing
messages.
</para>
</listitem>
</varlistentry>
<varlistentry>
<term>smime</term>
<listitem>
<para>
The smime menu is used to select the OpenSSL certificates used to
encrypt outgoing messages.
</para>
</listitem>
</varlistentry>
<varlistentry>
<term>postpone</term>
<listitem>
<para>
The postpone menu is similar to the index menu, except is used when
recalling a message the user was composing, but saved until later.
</para>
</listitem>
</varlistentry>
<varlistentry>
<term>query</term>
<listitem>
<para>
The query menu is the browser for results returned by <link
linkend="query-command">$query_command</link>.
</para>
</listitem>
</varlistentry>
<varlistentry>
<term>mix</term>
<listitem>
<para>
The mixmaster screen is used to select remailer options for outgoing
messages (if Mutt is compiled with Mixmaster support).
</para>
</listitem>
</varlistentry>
</variablelist>

<para>
<emphasis>key</emphasis> is the key (or key sequence) you wish to bind.
To specify a control character, use the sequence
<emphasis>\Cx</emphasis>, where <emphasis>x</emphasis> is the letter of
the control character (for example, to specify control-A use
<quote>\Ca</quote>).  Note that the case of <emphasis>x</emphasis> as
well as <emphasis>\C</emphasis> is ignored, so that
<emphasis>\CA</emphasis>, <emphasis>\Ca</emphasis>,
<emphasis>\cA</emphasis> and <emphasis>\ca</emphasis> are all
equivalent.  An alternative form is to specify the key as a three digit
octal number prefixed with a <quote>\</quote> (for example
<emphasis>\177</emphasis> is equivalent to <emphasis>\c?</emphasis>). In
addition, <emphasis>key</emphasis> may be a symbolic name as shown in
<xref linkend="tab-key-names"/>.
</para>

<table id="tab-key-names">
<title>Symbolic key names</title>
<tgroup cols="2">
<thead>
<row><entry>Symbolic name</entry><entry>Meaning</entry></row>
</thead>
<tbody>
<row><entry>\t</entry><entry>tab</entry></row>
<row><entry>&lt;tab&gt;</entry><entry>tab</entry></row>
<row><entry>&lt;backtab&gt;</entry><entry>backtab / shift-tab</entry></row>
<row><entry>\r</entry><entry>carriage return</entry></row>
<row><entry>\n</entry><entry>newline</entry></row>
<row><entry>\e</entry><entry>escape</entry></row>
<row><entry>&lt;esc&gt;</entry><entry>escape</entry></row>
<row><entry>&lt;up&gt;</entry><entry>up arrow</entry></row>
<row><entry>&lt;down&gt;</entry><entry>down arrow</entry></row>
<row><entry>&lt;left&gt;</entry><entry>left arrow</entry></row>
<row><entry>&lt;right&gt;</entry><entry>right arrow</entry></row>
<row><entry>&lt;pageup&gt;</entry><entry>Page Up</entry></row>
<row><entry>&lt;pagedown&gt;</entry><entry>Page Down</entry></row>
<row><entry>&lt;backspace&gt;</entry><entry>Backspace</entry></row>
<row><entry>&lt;delete&gt;</entry><entry>Delete</entry></row>
<row><entry>&lt;insert&gt;</entry><entry>Insert</entry></row>
<row><entry>&lt;enter&gt;</entry><entry>Enter</entry></row>
<row><entry>&lt;return&gt;</entry><entry>Return</entry></row>
<row><entry>&lt;home&gt;</entry><entry>Home</entry></row>
<row><entry>&lt;end&gt;</entry><entry>End</entry></row>
<row><entry>&lt;space&gt;</entry><entry>Space bar</entry></row>
<row><entry>&lt;f1&gt;</entry><entry>function key 1</entry></row>
<row><entry>&lt;f10&gt;</entry><entry>function key 10</entry></row>
</tbody>
</tgroup>
</table>

<para>
The <literal>&lt;what-key&gt;</literal> function can be used to
explore keycode and symbolic names for other keys on your keyboard.
Executing this function will display information about each key
pressed, until terminated by <literal>^G</literal>.
</para>

<para>
<emphasis>key</emphasis> does not need to be enclosed in quotes unless
it contains a space (<quote>&nbsp;</quote>) or semi-colon
(<quote>;</quote>).
</para>

<para>
<emphasis>function</emphasis> specifies which action to take when
<emphasis>key</emphasis> is pressed.  For a complete list of functions,
see the <link linkend="functions">reference</link>. Note that the
<command>bind</command> expects <emphasis>function</emphasis> to be
specified without angle brackets.
</para>

<para>
The special function <literal>&lt;noop&gt;</literal> unbinds the
specified key sequence.
</para>

</sect1>

<sect1 id="charset-hook">
<title>Defining Aliases for Character Sets</title>

<para>Usage:</para>

<cmdsynopsis>
<command>charset-hook</command>
<arg choice="plain">
<replaceable class="parameter">alias</replaceable>
</arg>
<arg choice="plain">
<replaceable class="parameter">charset</replaceable>
</arg>

<command>iconv-hook<anchor id="iconv-hook"/></command>
<arg choice="plain">
<replaceable class="parameter">charset</replaceable>
</arg>
<arg choice="plain">
<replaceable class="parameter">local-charset</replaceable>
</arg>
</cmdsynopsis>

<para>
The <command>charset-hook</command> command defines an alias for a
character set.  This is useful to properly display messages which are
tagged with a character set name not known to Mutt.
</para>

<para>
The <command>iconv-hook</command> command defines a system-specific name
for a character set.  This is helpful when your systems character
conversion library insists on using strange, system-specific names for
character sets.
</para>

</sect1>

<sect1 id="folder-hook">
<title>Setting Variables Based Upon Mailbox</title>

<para>Usage:</para>

<cmdsynopsis>
<command>folder-hook</command>
<arg choice="plain">
<replaceable class="parameter">[!]regexp</replaceable>
</arg>
<arg choice="plain">
<replaceable class="parameter">command</replaceable>
</arg>
</cmdsynopsis>

<para>
It is often desirable to change settings based on which mailbox you are
reading.  The <command>folder-hook</command> command provides a method
by which you can execute any configuration command.
<emphasis>regexp</emphasis> is a regular expression specifying in which
mailboxes to execute <emphasis>command</emphasis> before loading.  If a
mailbox matches multiple <command>folder-hook</command>s, they are
executed in the order given in the <literal>.muttrc</literal>.
</para>

<para>
The regexp parameter has <link linkend="shortcuts">mailbox
shortcut</link> expansion performed on the first character.
See  <xref linkend="mailbox-hook"/> for more details.
</para>

<note>
<para>
If you use the <quote>!</quote> shortcut for <link
linkend="spoolfile">$spoolfile</link> at the beginning of the pattern,
you must place it inside of double or single quotes in order to
distinguish it from the logical <emphasis>not</emphasis> operator for
the expression.
</para>
</note>

<note>
<para>
Settings are <emphasis>not</emphasis> restored when you leave the
mailbox.  For example, a command action to perform is to change the
sorting method based upon the mailbox being read:
</para>

<screen>
folder-hook mutt "set sort=threads"</screen>

<para>
However, the sorting method is not restored to its previous value when
reading a different mailbox.  To specify a <emphasis>default</emphasis>
command, use the pattern <quote>.</quote> before other
<command>folder-hook</command>s adjusting a value on a per-folder basis
because <command>folder-hook</command>s are evaluated in the order given
in the configuration file.
</para>
</note>

<note>
<para>
The keyboard buffer will not be processed until after all hooks
are run; multiple <link linkend="push">push</link> or <link
linkend="exec">exec</link> commands will end up being processed in
reverse order.
</para>
</note>

<para>
The following example will set the <link linkend="sort">sort</link>
variable to <literal>date-sent</literal> for all folders but to
<literal>threads</literal> for all folders containing
<quote>mutt</quote> in their name.
</para>

<example id="ex-folder-sorting">
<title>Setting sort method based on mailbox name</title>
<screen>
folder-hook . "set sort=date-sent"
folder-hook mutt "set sort=threads"
</screen>
</example>

</sect1>

<sect1 id="macro">
<title>Keyboard Macros</title>

<para>Usage:</para>

<cmdsynopsis>
<command>macro</command>
<arg choice="plain">
<replaceable class="parameter">menu</replaceable>
</arg>
<arg choice="plain">
<replaceable class="parameter">key</replaceable>
</arg>
<arg choice="plain">
<replaceable class="parameter">sequence</replaceable>
</arg>
<arg choice="opt">
<replaceable class="parameter">description</replaceable>
</arg>
</cmdsynopsis>

<para>
Macros are useful when you would like a single key to perform a series
of actions.  When you press <emphasis>key</emphasis> in menu
<emphasis>menu</emphasis>, Mutt will behave as if you had typed
<emphasis>sequence</emphasis>.  So if you have a common sequence of
commands you type, you can create a macro to execute those commands with
a single key or fewer keys.
</para>

<para>
<emphasis>menu</emphasis> is the <link linkend="maps">map</link> which
the macro will be bound in.  Multiple maps may be specified by
separating multiple menu arguments by commas. Whitespace may not be used
in between the menu arguments and the commas separating them.
</para>

<para>
<emphasis>key</emphasis> and <emphasis>sequence</emphasis> are expanded
by the same rules as the <link linkend="bind">key bindings</link> with
some additions.  The first is that control characters in
<emphasis>sequence</emphasis> can also be specified as
<emphasis>^x</emphasis>.  In order to get a caret (<quote>^</quote>) you
need to use <emphasis>^^</emphasis>.  Secondly, to specify a certain key
such as <emphasis>up</emphasis> or to invoke a function directly, you
can use the format <emphasis>&lt;key name&gt;</emphasis> and
<emphasis>&lt;function name&gt;</emphasis>.  For a listing of key names
see the section on <link linkend="bind">key bindings</link>.  Functions
are listed in the <link linkend="functions">reference</link>.
</para>

<para>
The advantage with using function names directly is that the macros will
work regardless of the current key bindings, so they are not dependent
on the user having particular key definitions.  This makes them more
robust and portable, and also facilitates defining of macros in files
used by more than one user (e.g., the system Muttrc).
</para>

<para>
Optionally you can specify a descriptive text after
<emphasis>sequence</emphasis>, which is shown in the help screens if
they contain a description.
</para>

<note>
<para>
Macro definitions (if any) listed in the help screen(s), are
silently truncated at the screen width, and are not wrapped.
</para>
</note>

</sect1>

<sect1 id="color">
<title>Using Color and Mono Video Attributes</title>

<para>Usage:</para>

<cmdsynopsis>
<command>color</command>
<arg choice="plain">
<replaceable class="parameter">object</replaceable>
</arg>
<arg choice="plain">
<replaceable class="parameter">foreground</replaceable>
</arg>
<arg choice="plain">
<replaceable class="parameter">background</replaceable>
</arg>

<command>color</command>
<group choice="req">
<arg choice="plain">
<option>header</option>
</arg>
<arg choice="plain">
<option>body</option>
</arg>
</group>
<arg choice="plain">
<replaceable class="parameter">foreground</replaceable>
</arg>
<arg choice="plain">
<replaceable class="parameter">background</replaceable>
</arg>
<arg choice="plain">
<replaceable class="parameter">regexp</replaceable>
</arg>

<command>color</command>
<arg choice="plain">
<option><emphasis>index-object</emphasis></option>
</arg>
<arg choice="plain">
<replaceable class="parameter">foreground</replaceable>
</arg>
<arg choice="plain">
<replaceable class="parameter">background</replaceable>
</arg>
<arg choice="plain">
<replaceable class="parameter">pattern</replaceable>
</arg>

<command>uncolor</command>
<group choice="req">
<arg choice="plain">
<option><emphasis>index-object</emphasis></option>
</arg>
<arg choice="plain">
<option>header</option>
</arg>
<arg choice="plain">
<option>body</option>
</arg>
</group>
<group choice="req">
<arg choice="plain">
<replaceable>*</replaceable>
</arg>
<arg choice="plain" rep="repeat">
<replaceable>pattern</replaceable>
</arg>
</group>
</cmdsynopsis>

<para>
If your terminal supports color, you can spice up Mutt by creating your
own color scheme.  To define the color of an object (type of
information), you must specify both a foreground color
<emphasis>and</emphasis> a background color (it is not possible to only
specify one or the other).
</para>

<para>
<emphasis>header</emphasis> and <emphasis>body</emphasis> match
<emphasis>regexp</emphasis> in the header/body of a message,
<emphasis>index-object</emphasis> can match <emphasis>pattern</emphasis>
(see <xref linkend="patterns"/>) in the message index. Note that IMAP
server-side searches (=b, =B, =h) are not supported for color index
patterns.
</para>

<para>
<emphasis>object</emphasis> can be one of:
</para>

<itemizedlist>
<listitem><para>attachment</para></listitem>
<listitem><para>bold (highlighting bold patterns in the body of messages)</para></listitem>
<listitem><para>error (error messages printed by Mutt)</para></listitem>
<listitem><para>hdrdefault (default color of the message header in the pager)</para></listitem>
<listitem><para>index_author (color of the author name in the index, uses <emphasis>pattern</emphasis>)</para></listitem>
<listitem><para>index_collapsed (the number of messages in a collapsed thread in the index)</para></listitem>
<listitem><para>index_date (color of the date field in the index)</para></listitem>
<listitem><para>index_flags (color of the message flags in the index)</para></listitem>
<listitem><para>index_label (color of the message label in the index)</para></listitem>
<listitem><para>index_number (color of the message number in the index)</para></listitem>
<listitem><para>index_size (color of the message size and line number in the index)</para></listitem>
<listitem><para>index_subject (color of the subject in the index, uses <emphasis>pattern</emphasis>)</para></listitem>
<listitem><para>indicator (arrow or bar used to indicate the current item in a menu)</para></listitem>
<listitem><para>markers (the <quote>+</quote> markers at the beginning of wrapped lines in the pager)</para></listitem>
<listitem><para>message (informational messages)</para></listitem>
<listitem><para>normal</para></listitem>
<listitem><para><link linkend="progress">progress</link> (visual progress bar)</para></listitem>
<listitem><para>prompt</para></listitem>
<listitem><para>quoted (text matching <link linkend="quote-regexp">$quote_regexp</link> in the body of a message)</para></listitem>
<listitem><para>quoted1, quoted2, ..., quoted<emphasis>N</emphasis> (higher levels of quoting)</para></listitem>
<listitem><para>search (highlighting of words in the pager)</para></listitem>
<listitem><para>signature</para></listitem><listitem><para>status (mode lines used to display info about the mailbox or message)</para></listitem>
<listitem><para>tilde (the <quote>~</quote> used to pad blank lines in the pager)</para></listitem>
<listitem><para>tree (thread tree drawn in the message index and attachment menu)</para></listitem>
<listitem><para>underline (highlighting underlined patterns in the body of messages)</para></listitem>
</itemizedlist>

<para>
<emphasis>index-object</emphasis> can be one of the following:
</para>

<itemizedlist>
<listitem><para>index (default highlighting of the entire index line, uses <emphasis>pattern</emphasis>)</para></listitem>
<listitem><para>index_date (the date field)</para></listitem>
<listitem><para>index_flags (the message flags, %S %Z, uses <emphasis>pattern</emphasis>)</para></listitem>
<listitem><para>index_number (the message number, %C)</para></listitem>
<listitem><para>index_collapsed (the number of messages in a collapsed thread, %M)</para></listitem>
<listitem><para>index_author (the author name, %A %a %F %L %n, uses <emphasis>pattern</emphasis>)</para></listitem>
<listitem><para>index_subject (the subject, %s, uses <emphasis>pattern</emphasis>)</para></listitem>
<listitem><para>index_size (the message size, %c %l)</para></listitem>
<listitem><para>index_label (the message label, %y %Y)</para></listitem>
<listitem><para>index_tags (the transformed message tags, %g)</para></listitem>
<listitem><para>index_tag (an individual message tag, %G, uses <emphasis>pattern / tag name</emphasis>)</para></listitem>
</itemizedlist>

<para>
<emphasis>foreground</emphasis> and <emphasis>background</emphasis> can
be one of the following:
</para>

<itemizedlist>
<listitem><para>white</para></listitem>
<listitem><para>black</para></listitem>
<listitem><para>green</para></listitem>
<listitem><para>magenta</para></listitem>
<listitem><para>blue</para></listitem>
<listitem><para>cyan</para></listitem>
<listitem><para>yellow</para></listitem>
<listitem><para>red</para></listitem>
<listitem><para>default</para></listitem>
<listitem><para>color<emphasis>x</emphasis></para>
</listitem>
</itemizedlist>

<para>
<emphasis>foreground</emphasis> can optionally be prefixed with the
keyword <literal>bright</literal> to make the foreground color boldfaced
(e.g., <literal>brightred</literal>).
</para>

<para>
If your terminal supports it, the special keyword
<emphasis>default</emphasis> can be used as a transparent color.  The
value <emphasis>brightdefault</emphasis> is also valid.  If Mutt is
linked against the <emphasis>S-Lang</emphasis> library, you also need to
set the <literal>$COLORFGBG</literal> environment variable to the
default colors of your terminal for this to work; for example (for
Bourne-like shells):
</para>

<screen>
set COLORFGBG="green;black"
export COLORFGBG
</screen>

<note>
<para>
The <emphasis>S-Lang</emphasis> library requires you to use the
<emphasis>lightgray</emphasis> and <emphasis>brown</emphasis> keywords
instead of <emphasis>white</emphasis> and <emphasis>yellow</emphasis>
when setting this variable.
</para>
</note>

<note>
<para>
The <command>uncolor</command> command can be applied to the index,
header and body objects only.  It removes entries from the list. You
<emphasis>must</emphasis> specify the same pattern specified in the
<command>color</command> command for it to be removed.  The pattern
<quote>*</quote> is a special token which means to clear the color list
of all entries.
</para>
</note>

<para>
Mutt also recognizes the keywords <emphasis>color0</emphasis>,
<emphasis>color1</emphasis>, ...,
<emphasis>color</emphasis><emphasis>N-1</emphasis>
(<emphasis>N</emphasis> being the number of colors supported by your
terminal).  This is useful when you remap the colors for your display
(for example by changing the color associated with
<emphasis>color2</emphasis> for your xterm), since color names may then
lose their normal meaning.
</para>

<anchor id="mono"/>
<para>
If your terminal does not support color, it is still possible change the
video attributes through the use of the <quote>mono</quote>
command. Usage:
</para>

<cmdsynopsis>
<command>mono</command>
<arg choice="plain">
<replaceable class="parameter">object</replaceable>
</arg>
<arg choice="plain">
<replaceable class="parameter">attribute</replaceable>
</arg>

<command>mono</command>
<group choice="req">
<arg choice="plain">
<option>header</option>
</arg>
<arg choice="plain">
<option>body</option>
</arg>
</group>
<arg choice="plain">
<replaceable class="parameter">attribute</replaceable>
</arg>
<arg choice="plain">
<replaceable class="parameter">regexp</replaceable>
</arg>

<command>mono</command>
<arg choice="plain">
<option>index</option>
</arg>
<arg choice="plain">
<replaceable class="parameter">attribute</replaceable>
</arg>
<arg choice="plain">
<replaceable class="parameter">pattern</replaceable>
</arg>

<command>unmono</command>
<group choice="req">
<arg choice="plain">
<option><emphasis>index-object</emphasis></option>
</arg>
<arg choice="plain">
<option>header</option>
</arg>
<arg choice="plain">
<option>body</option>
</arg>
</group>
<group choice="req">
<arg choice="plain">
<replaceable>*</replaceable>
</arg>
<arg choice="plain" rep="repeat">
<replaceable>pattern</replaceable>
</arg>
</group>
</cmdsynopsis>

<para>
For <emphasis>object</emphasis>, see the <command>color</command>
command. <emphasis>attribute</emphasis> can be one of the following:
</para>

<itemizedlist>
<listitem><para>none</para></listitem>
<listitem><para>bold</para></listitem>
<listitem><para>underline</para></listitem>
<listitem><para>reverse</para></listitem>
<listitem><para>standout</para></listitem>
</itemizedlist>

</sect1>

<sect1 id="msg-hdr-display">
<title>Message Header Display</title>

<sect2 id="hdr-folding">
<title>Header Display</title>

<para>
When displaying a message in the pager, Mutt folds long header lines at
<link linkend="wrap">$wrap</link> columns. Though there're precise rules
about where to break and how, Mutt always folds headers using a tab for
readability. (Note that the sending side is not affected by this, Mutt
tries to implement standards compliant folding.)
</para>

</sect2>

<sect2 id="ignore">
<title>Selecting Headers</title>

<para>Usage:</para>

<cmdsynopsis>
<command>ignore</command>
<arg choice="plain">
<replaceable class="parameter">pattern</replaceable>
</arg>
<arg choice="opt" rep="repeat">
<replaceable class="parameter">pattern</replaceable>
</arg>

<command>unignore</command>
<group choice="req">
<arg choice="plain">
<replaceable>*</replaceable>
</arg>
<arg choice="plain" rep="repeat">
<replaceable>pattern</replaceable>
</arg>
</group>
</cmdsynopsis>

<para>
Messages often have many header fields added by automatic processing
systems, or which may not seem useful to display on the screen.  This
command allows you to specify header fields which you don't normally
want to see in the pager.
</para>

<para>
You do not need to specify the full header field name.  For example,
<quote>ignore content-</quote> will ignore all header fields that begin
with the pattern <quote>content-</quote>. <quote>ignore *</quote> will
ignore all headers.
</para>

<para>
To remove a previously added token from the list, use the
<quote>unignore</quote> command.  The <quote>unignore</quote> command
will make Mutt display headers with the given pattern.  For example, if
you do <quote>ignore x-</quote> it is possible to <quote>unignore
x-mailer</quote>.
</para>

<para>
<quote>unignore *</quote> will remove all tokens from the ignore list.
</para>

<example id="ex-header-weeding">
<title>Header weeding</title>
<screen>
<emphasis role="comment"># Sven's draconian header weeding</emphasis>
ignore *
unignore from date subject to cc
unignore organization organisation x-mailer: x-newsreader: x-mailing-list:
unignore posted-to:
</screen>
</example>

</sect2>

<sect2 id="hdr-order">
<title>Ordering Displayed Headers</title>

<para>Usage:</para>

<cmdsynopsis>
<command>hdr_order</command>
<arg choice="plain">
<replaceable class="parameter">header</replaceable>
</arg>
<arg choice="opt" rep="repeat">
<replaceable class="parameter">header</replaceable>
</arg>

<command>unhdr_order</command>
<group choice="req">
<arg choice="plain">
<replaceable>*</replaceable>
</arg>
<arg choice="plain" rep="repeat">
<replaceable>header</replaceable>
</arg>
</group>
</cmdsynopsis>

<para>
With the <command>hdr_order</command> command you can specify an order
in which Mutt will attempt to present these headers to you when viewing
messages.
</para>

<para>
<quote><command>unhdr_order</command> *</quote> will clear all previous
headers from the order list, thus removing the header order effects set
by the system-wide startup file.
</para>

<example id="ex-hdr-order">
<title>Configuring header display order</title>
<screen>
hdr_order From Date: From: To: Cc: Subject:
</screen>
</example>

</sect2>
</sect1>

<sect1 id="alternates">
<title>Alternative Addresses</title>

<para>Usage:</para>

<cmdsynopsis>
<command>alternates</command>
<arg choice="opt" rep="repeat">
<option>-group</option>
<replaceable>name</replaceable>
</arg>
<arg choice="plain">
<replaceable>regexp</replaceable>
</arg>
<arg choice="opt" rep="repeat">
<replaceable>regexp</replaceable>
</arg>

<command>unalternates</command>
<arg choice="opt" rep="repeat">
<option>-group</option>
<replaceable>name</replaceable>
</arg>
<group choice="req">
<arg choice="plain">
<replaceable>*</replaceable>
</arg>
<arg choice="plain" rep="repeat">
<replaceable>regexp</replaceable>
</arg>
</group>
</cmdsynopsis>

<para>
With various functions, Mutt will treat messages differently, depending
on whether you sent them or whether you received them from someone else.
For instance, when replying to a message that you sent to a different
party, Mutt will automatically suggest to send the response to the
original message's recipients &mdash; responding to yourself won't make
much sense in many cases.  (See <link
linkend="reply-to">$reply_to</link>.)
</para>

<para>
Many users receive e-mail under a number of different addresses. To
fully use Mutt's features here, the program must be able to recognize
what e-mail addresses you receive mail under. That's the purpose of the
<command>alternates</command> command: It takes a list of regular
expressions, each of which can identify an address under which you
receive e-mail.
</para>

<para>
As addresses are matched using regular expressions and not exact strict
comparisons, you should make sure you specify your addresses as precise
as possible to avoid mismatches. For example, if you specify:
</para>

<screen>
alternates user@example
</screen>

<para>
Mutt will consider <quote><literal>some-user@example</literal></quote>
as being your address, too which may not be desired. As a solution, in
such cases addresses should be specified as:
</para>

<screen>
alternates '^user@example$'
</screen>

<para>
The <literal>-group</literal> flag causes all of the subsequent regular
expressions to be added to the named group.
</para>

<para>
The <command>unalternates</command> command can be used to write
exceptions to <command>alternates</command> patterns. If an address
matches something in an <command>alternates</command> command, but you
nonetheless do not think it is from you, you can list a more precise
pattern under an <command>unalternates</command> command.
</para>

<para>
To remove a regular expression from the <command>alternates</command>
list, use the <command>unalternates</command> command with exactly the
same <emphasis>regexp</emphasis>.  Likewise, if the
<emphasis>regexp</emphasis> for an <command>alternates</command> command
matches an entry on the <command>unalternates</command> list, that
<command>unalternates</command> entry will be removed. If the
<emphasis>regexp</emphasis> for <command>unalternates</command> is
<quote>*</quote>, <emphasis>all entries</emphasis> on
<command>alternates</command> will be removed.
</para>

</sect1>

<sect1 id="lists">
<title>Mailing Lists</title>

<anchor id="subscribe"/>
<para>Usage:</para>

<cmdsynopsis>
<command>lists</command>
<arg choice="opt" rep="repeat">
<option>-group</option>
<replaceable class="parameter">name</replaceable>
</arg>
<arg choice="plain">
<replaceable class="parameter">regexp</replaceable>
</arg>
<arg choice="opt" rep="repeat">
<replaceable class="parameter">regexp</replaceable>
</arg>

<command>unlists</command>
<group choice="req">
<arg choice="plain">
<replaceable class="parameter">*</replaceable>
</arg>
<arg choice="plain" rep="repeat">
<replaceable class="parameter">regexp</replaceable>
</arg>
</group>

<command>subscribe</command>
<arg choice="opt" rep="repeat">
<option>-group</option>
<replaceable class="parameter">name</replaceable>
</arg>
<arg choice="plain">
<replaceable class="parameter">regexp</replaceable>
</arg>
<arg choice="opt" rep="repeat">
<replaceable class="parameter">regexp</replaceable>
</arg>

<command>unsubscribe</command>
<group choice="req">
<arg choice="plain">
<replaceable class="parameter">*</replaceable>
</arg>
<arg choice="plain" rep="repeat">
<replaceable class="parameter">regexp</replaceable>
</arg>
</group>
</cmdsynopsis>

<para>
Mutt has a few nice features for <link linkend="using-lists">handling
mailing lists</link>.  In order to take advantage of them, you must
specify which addresses belong to mailing lists, and which mailing lists
you are subscribed to. Mutt also has limited support for auto-detecting
mailing lists: it supports parsing <literal>mailto:</literal> links in
the common <literal>List-Post:</literal> header which has the same
effect as specifying the list address via the <command>lists</command>
command (except the group feature). Once you have done this, the <link
linkend="list-reply"><literal>&lt;list-reply&gt;</literal></link>
function will work for all known lists.  Additionally, when you send a
message to a subscribed list, Mutt will add a Mail-Followup-To header to
tell other users' mail user agents not to send copies of replies to your
personal address.
</para>

<note>
<para>
The Mail-Followup-To header is a non-standard extension which is not
supported by all mail user agents.  Adding it is not bullet-proof
against receiving personal CCs of list messages.  Also note that the
generation of the Mail-Followup-To header is controlled by the <link
linkend="followup-to">$followup_to</link> configuration variable since
it's common practice on some mailing lists to send Cc upon replies
(which is more a group- than a list-reply).
</para>
</note>

<para>
More precisely, Mutt maintains lists of patterns for the addresses of
known and subscribed mailing lists.  Every subscribed mailing list is
known. To mark a mailing list as known, use the <command>list</command>
command.  To mark it as subscribed, use <command>subscribe</command>.
</para>

<para>
You can use regular expressions with both commands. To mark all messages
sent to a specific bug report's address on Debian's bug tracking system
as list mail, for instance, you could say
</para>

<screen>
subscribe [0-9]+.*@bugs.debian.org</screen>

<para>
as it's often sufficient to just give a portion of the list's e-mail
address.
</para>

<para>
Specify as much of the address as you need to to remove ambiguity.  For
example, if you've subscribed to the Mutt mailing list, you will receive
mail addressed to <literal>mutt-users@mutt.org</literal>.  So, to tell
Mutt that this is a mailing list, you could add <literal>lists
mutt-users@</literal> to your initialization file.  To tell Mutt that
you are subscribed to it, add <literal><command>subscribe</command>
mutt-users</literal> to your initialization file instead.  If you also
happen to get mail from someone whose address is
<literal>mutt-users@example.com</literal>, you could use
<literal><command>lists</command> ^mutt-users@mutt\\.org$</literal> or
<literal><command>subscribe</command> ^mutt-users@mutt\\.org$</literal>
to match only mail from the actual list.
</para>

<para>
The <literal>-group</literal> flag adds all of the subsequent regular
expressions to the named <link linkend="addrgroup">address group</link>
in addition to adding to the specified address list.
</para>

<para>
The <quote>unlists</quote> command is used to remove a token from the
list of known and subscribed mailing-lists. Use <quote>unlists *</quote>
to remove all tokens.
</para>

<para>
To remove a mailing list from the list of subscribed mailing lists, but
keep it on the list of known mailing lists, use
<command>unsubscribe</command>.
</para>

</sect1>

<sect1 id="mbox-hook">
<title>Using Multiple Spool Mailboxes</title>

<para>Usage:</para>

<cmdsynopsis>
<command>mbox-hook</command>
<arg choice="plain">
<replaceable class="parameter">[!]regexp</replaceable>
</arg>
<arg choice="plain">
<replaceable class="parameter">mailbox</replaceable>
</arg>
</cmdsynopsis>

<para>
This command is used to move read messages from a specified mailbox to a
different mailbox automatically when you quit or change folders.
<emphasis>regexp</emphasis> is a regular expression specifying the
mailbox to treat as a <quote>spool</quote> mailbox and
<emphasis>mailbox</emphasis> specifies where mail should be saved when
read.
</para>

<para>
The regexp parameter has <link linkend="shortcuts">mailbox
shortcut</link> expansion performed on the first character.
See  <xref linkend="mailbox-hook"/> for more details.
</para>

<para>
Unlike some of the other <emphasis>hook</emphasis> commands, only the
<emphasis>first</emphasis> matching regexp is used (it is not possible
to save read mail in more than a single mailbox).
</para>

</sect1>

<sect1 id="mailboxes">
<title>Monitoring Incoming Mail</title>

<para>Usage:</para>

<cmdsynopsis>
<command>mailboxes</command>
<arg choice="plain">
<replaceable class="parameter">mailbox</replaceable>
</arg>
<arg choice="opt" rep="repeat">
<replaceable class="parameter">mailbox</replaceable>
</arg>

<command>unmailboxes</command>
<group choice="req">
<arg choice="plain">
<replaceable class="parameter">*</replaceable>
</arg>
<arg choice="plain" rep="repeat">
<replaceable class="parameter">mailbox</replaceable>
</arg>
</group>
</cmdsynopsis>

<para>
This command specifies folders which can receive mail and which will be
checked for new messages periodically.
</para>

<para>
<emphasis>folder</emphasis> can either be a local file or directory
(Mbox/Mmdf or Maildir/Mh). If Mutt was built with POP and/or IMAP
support, <emphasis>folder</emphasis> can also be a POP/IMAP folder
URL. The URL syntax is described in <xref linkend="url-syntax"/>, POP
and IMAP are described in <xref linkend="pop"/> and <xref
linkend="imap"/> respectively.
</para>

<para>
Mutt provides a number of advanced features for handling (possibly many)
folders and new mail within them, please refer to <xref
linkend="new-mail"/> for details (including in what situations and how
often Mutt checks for new mail).
</para>

<para>
The <quote>unmailboxes</quote> command is used to remove a token from
the list of folders which receive mail. Use <quote>unmailboxes *</quote>
to remove all tokens.
</para>

<note>
<para>
The folders in the <command>mailboxes</command> command are resolved
when the command is executed, so if these names contain <link
linkend="shortcuts">shortcut characters</link> (such as <quote>=</quote>
and <quote>!</quote>), any variable definition that affects these
characters (like <link linkend="folder">$folder</link> and <link
linkend="spoolfile">$spoolfile</link>) should be set before the
<command>mailboxes</command> command. If none of these shortcuts are
used, a local path should be absolute as otherwise Mutt tries to find it
relative to the directory from where Mutt was started which may not
always be desired.
</para>
</note>

</sect1>

<sect1 id="my-hdr">
<title>User-Defined Headers</title>

<para>Usage:</para>

<cmdsynopsis>
<command>my_hdr</command>
<arg choice="plain">
<replaceable class="parameter">string</replaceable>
</arg>

<command>unmy_hdr</command>
<group choice="req">
<arg choice="plain">
<replaceable class="parameter">*</replaceable>
</arg>
<arg choice="plain" rep="repeat">
<replaceable class="parameter">field</replaceable>
</arg>
</group>
</cmdsynopsis>

<para>
The <command>my_hdr</command> command allows you to create your own
header fields which will be added to every message you send and appear
in the editor if <link linkend="edit-headers">$edit_headers</link> is
set.
</para>

<para>
For example, if you would like to add an <quote>Organization:</quote>
header field to all of your outgoing messages, you can put the command
something like shown in <xref linkend="ex-my-hdr"/> in your
<literal>.muttrc</literal>.
</para>

<example id="ex-my-hdr">
<title>Defining custom headers</title>
<screen>
my_hdr Organization: A Really Big Company, Anytown, USA
</screen>
</example>

<note>
<para>
Space characters are <emphasis>not</emphasis> allowed between the
keyword and the colon (<quote>:</quote>). The standard for electronic
mail (RFC2822) says that space is illegal there, so Mutt enforces the
rule.
</para>
</note>

<para>
If you would like to add a header field to a single message, you should
either set the <link linkend="edit-headers">$edit_headers</link>
variable, or use the <literal>&lt;edit-headers&gt;</literal> function
(default: <quote>E</quote>) in the compose menu so that you can edit the
header of your message along with the body.
</para>

<para>
To remove user defined header fields, use the
<command>unmy_hdr</command> command. You may specify an asterisk
(<quote>*</quote>) to remove all header fields, or the fields to
remove. For example, to remove all <quote>To</quote> and
<quote>Cc</quote> header fields, you could use:
</para>

<screen>
unmy_hdr to cc
</screen>

</sect1>

<sect1 id="save-hook">
<title>Specify Default Save Mailbox</title>

<para>Usage:</para>

<cmdsynopsis>
<command>save-hook</command>
<arg choice="plain">
<replaceable class="parameter">[!]pattern</replaceable>
</arg>
<arg choice="plain">
<replaceable class="parameter">mailbox</replaceable>
</arg>
</cmdsynopsis>

<para>
This command is used to override the default mailbox used when saving
messages. <emphasis>mailbox</emphasis> will be used as the default if
the message matches <emphasis>pattern</emphasis>, see <xref
linkend="pattern-hook"/> for information on the exact format.
</para>

<para>
To provide more flexibility and good defaults, Mutt applies the expandos
of <link linkend="index-format">$index_format</link> to
<emphasis>mailbox</emphasis> after it was expanded.
</para>

<example id="ex-save-hook-exando">
<title>Using %-expandos in <command>save-hook</command></title>
<screen>
<emphasis role="comment"># default: save all to ~/Mail/&lt;author name&gt;</emphasis>
save-hook . ~/Mail/%F

<emphasis role="comment"># save from me@turing.cs.hmc.edu and me@cs.hmc.edu to $folder/elkins</emphasis>
save-hook me@(turing\\.)?cs\\.hmc\\.edu$ +elkins

<emphasis role="comment"># save from aol.com to $folder/spam</emphasis>
save-hook aol\\.com$ +spam
</screen>
</example>

<para>
Also see the <link
linkend="fcc-save-hook"><command>fcc-save-hook</command></link> command.
</para>

</sect1>

<sect1 id="fcc-hook">
<title>Specify Default Fcc: Mailbox When Composing</title>

<para>Usage:</para>

<cmdsynopsis>
<command>fcc-hook</command>
<arg choice="plain">
<replaceable class="parameter">[!]pattern</replaceable>
</arg>
<arg choice="plain">
<replaceable class="parameter">mailbox</replaceable>
</arg>
</cmdsynopsis>

<para>
This command is used to save outgoing mail in a mailbox other than <link
linkend="record">$record</link>.  Mutt searches the initial list of
message recipients for the first matching <emphasis>pattern</emphasis>
and uses <emphasis>mailbox</emphasis> as the default Fcc: mailbox.  If
no match is found the message will be saved to <link
linkend="record">$record</link> mailbox.
</para>

<para>
To provide more flexibility and good defaults, Mutt applies the
expandos of <link linkend="index-format">$index_format</link> to
<emphasis>mailbox</emphasis> after it was expanded.
</para>

<para>
See <xref linkend="pattern-hook"/> for information on the exact format
of <emphasis>pattern</emphasis>.
</para>

<screen>fcc-hook [@.]aol\\.com$ +spammers</screen>

<para>
...will save a copy of all messages going to the aol.com domain to the
`+spammers' mailbox by default.  Also see the <link
linkend="fcc-save-hook"><command>fcc-save-hook</command></link> command.
</para>

</sect1>

<sect1 id="fcc-save-hook">
<title>Specify Default Save Filename and Default Fcc: Mailbox at Once</title>

<para>Usage:</para>

<cmdsynopsis>
<command>fcc-save-hook</command>
<arg choice="plain">
<replaceable class="parameter">[!]pattern</replaceable>
</arg>
<arg choice="plain">
<replaceable class="parameter">mailbox</replaceable>
</arg>
</cmdsynopsis>

<para>
This command is a shortcut, equivalent to doing both a <link
linkend="fcc-hook"><command>fcc-hook</command></link> and a <link
linkend="save-hook"><command>save-hook</command></link> with its
arguments, including %-expansion on <emphasis>mailbox</emphasis>
according to <link linkend="index-format">$index_format</link>.
</para>

</sect1>

<sect1 id="send-hook">
<title>Change Settings Based Upon Message Recipients</title>

<anchor id="reply-hook"/>
<anchor id="send2-hook"/>

<para>Usage:</para>

<cmdsynopsis>
<command>reply-hook</command>
<arg choice="plain">
<replaceable class="parameter">[!]pattern</replaceable>
</arg>
<arg choice="plain">
<replaceable class="parameter">command</replaceable>
</arg>

<command>send-hook</command>
<arg choice="plain">
<replaceable class="parameter">[!]pattern</replaceable>
</arg>
<arg choice="plain">
<replaceable class="parameter">command</replaceable>
</arg>

<command>send2-hook</command>
<arg choice="plain">
<replaceable class="parameter">[!]pattern</replaceable>
</arg>
<arg choice="plain">
<replaceable class="parameter">command</replaceable>
</arg>
</cmdsynopsis>

<para>
These commands can be used to execute arbitrary configuration commands
based upon recipients of the message.  <emphasis>pattern</emphasis> is
used to match the message, see <xref linkend="pattern-hook"/> for
details. <emphasis>command</emphasis> is executed when
<emphasis>pattern</emphasis> matches.
</para>

<para>
<command>reply-hook</command> is matched against the message you are
<emphasis>replying to</emphasis>, instead of the message you are
<emphasis>sending</emphasis>.  <command>send-hook</command> is matched
against all messages, both <emphasis>new</emphasis> and
<emphasis>replies</emphasis>.
</para>

<note>
<para>
<command>reply-hook</command>s are matched <emphasis>before</emphasis> the
<command>send-hook</command>, <emphasis>regardless</emphasis> of the order
specified in the user's configuration file.  However, you can inhibit
<command>send-hook</command> in the reply case by using the pattern
<literal>'! ~Q'</literal> (<emphasis>not replied</emphasis>, see
<xref linkend="pattern-hook"/>) in the <command>send-hook</command> to tell
when <command>reply-hook</command> have been executed.
</para>
</note>

<para>
<command>send2-hook</command> is matched every time a message is
changed, either by editing it, or by using the compose menu to change
its recipients or subject.  <command>send2-hook</command> is executed
after <command>send-hook</command>, and can, e.g., be used to set
parameters such as the <link linkend="sendmail">$sendmail</link>
variable depending on the message's sender address.
</para>

<para>
For each type of <command>send-hook</command> or
<command>reply-hook</command>, when multiple matches occur, commands are
executed in the order they are specified in the
<literal>.muttrc</literal> (for that type of hook).
</para>

<para>
Example: <literal><command>send-hook</command> mutt
"<command>set</command> mime_forward signature=''"</literal>
</para>

<para>
Another typical use for this command is to change the values of the
<link linkend="attribution">$attribution</link>, <link
linkend="signature">$signature</link> and <link
linkend="locale">$locale</link> variables in order to change the
language of the attributions and signatures based upon the recipients.
</para>

<note>
<para>
<command>send-hook</command>'s are only executed once after getting the
initial list of recipients.  Adding a recipient after replying or
editing the message will not cause any <command>send-hook</command> to
be executed, similarly if <link linkend="autoedit">$autoedit</link> is
set (as then the initial list of recipients is empty). Also note that
<link linkend="my-hdr"><command>my_hdr</command></link> commands which
modify recipient headers, or the message's subject, don't have any
effect on the current message when executed from a
<command>send-hook</command>.
</para>
</note>

</sect1>

<sect1 id="message-hook">
<title>Change Settings Before Formatting a Message</title>

<para>Usage:</para>

<cmdsynopsis>
<command>message-hook</command>
<arg choice="plain">
<replaceable class="parameter">[!]pattern</replaceable>
</arg>
<arg choice="plain">
<replaceable class="parameter">command</replaceable>
</arg>
</cmdsynopsis>

<para>
This command can be used to execute arbitrary configuration commands
before viewing or formatting a message based upon information about the
message.  <emphasis>command</emphasis> is executed if the
<emphasis>pattern</emphasis> matches the message to be displayed. When
multiple matches occur, commands are executed in the order they are
specified in the <literal>.muttrc</literal>.
</para>

<para>
See <xref linkend="pattern-hook"/> for information on the exact format
of <emphasis>pattern</emphasis>.
</para>

<para>
Example:
</para>

<screen>
message-hook ~A 'set pager=builtin'
message-hook '~f freshmeat-news' 'set pager="less \"+/^  subject: .*\""'
</screen>

</sect1>

<sect1 id="crypt-hook">
<title>Choosing the Cryptographic Key of the Recipient</title>

<para>Usage:</para>

<cmdsynopsis>
<command>crypt-hook</command>
<arg choice="plain">
<replaceable class="parameter">regexp</replaceable>
</arg>
<arg choice="plain">
<replaceable class="parameter">keyid</replaceable>
</arg>
</cmdsynopsis>

<para>
When encrypting messages with PGP/GnuPG or OpenSSL, you may want to
associate a certain key with a given e-mail address automatically,
either because the recipient's public key can't be deduced from the
destination address, or because, for some reasons, you need to override
the key Mutt would normally use.  The <command>crypt-hook</command>
command provides a method by which you can specify the ID of the public
key to be used when encrypting messages to a certain recipient.
You may use multiple crypt-hooks with the same regexp; multiple
matching crypt-hooks result in the use of multiple keyids for
a recipient.  During key selection, Mutt will confirm whether each
crypt-hook is to be used (unless the <link
linkend="crypt-confirmhook">$crypt_confirmhook</link> option is unset).
If all crypt-hooks for a recipient are declined, Mutt will use the
original recipient address for key selection instead.
</para>

<para>
The meaning of <emphasis>keyid</emphasis> is to be taken broadly in this
context: You can either put a numerical key ID or fingerprint here, an
e-mail address, or even just a real name.
</para>

</sect1>

<sect1 id="push">
<title>Adding Key Sequences to the Keyboard Buffer</title>

<para>Usage:</para>

<cmdsynopsis>
<command>push</command>
<arg choice="plain">
<replaceable class="parameter">string</replaceable>
</arg>
</cmdsynopsis>

<para>
This command adds the named string to the beginning of the keyboard buffer. The string
may contain control characters, key names and function names like the
sequence string in the <link linkend="macro">macro</link> command. You
may use it to automatically run a sequence of commands at startup, or
when entering certain folders. For example, <xref
linkend="ex-folder-hook-push"/> shows how to automatically collapse all
threads when entering a folder.
</para>

<example id="ex-folder-hook-push">
<title>Embedding <command>push</command> in <command>folder-hook</command></title>
<screen>
folder-hook . 'push &lt;collapse-all&gt;'
</screen>
</example>

<para>
For using functions like shown in the example, it's important to use
angle brackets (<quote>&lt;</quote> and <quote>&gt;</quote>) to make
Mutt recognize the input as a function name. Otherwise it will simulate
individual just keystrokes, i.e. <quote><literal>push
collapse-all</literal></quote> would be interpreted as if you had typed
<quote>c</quote>, followed by <quote>o</quote>, followed by
<quote>l</quote>, ..., which is not desired and may lead to very
unexpected behavior.
</para>

<para>
Keystrokes can be used, too, but are less portable because of
potentially changed key bindings. With default bindings, this is
equivalent to the above example:
</para>

<screen>
folder-hook . 'push \eV'
</screen>

<para>
because it simulates that Esc+V was pressed (which is the default
binding of <literal>&lt;collapse-all&gt;</literal>).
</para>

</sect1>

<sect1 id="exec">
<title>Executing Functions</title>

<para>Usage:</para>

<cmdsynopsis>
<command>exec</command>
<arg choice="plain">
<replaceable class="parameter">function</replaceable>
</arg>
<arg choice="opt" rep="repeat">
<replaceable class="parameter">function</replaceable>
</arg>
</cmdsynopsis>

<para>
This command can be used to execute any function. Functions are listed
in the <link linkend="functions">function reference</link>.
<quote><command>exec</command> <literal>function</literal></quote> is
equivalent to <quote><literal>push &lt;function&gt;</literal></quote>.
</para>

</sect1>

<sect1 id="score-command">
<title>Message Scoring</title>

<para>Usage:</para>

<cmdsynopsis>
<command>score</command>
<arg choice="plain">
<replaceable class="parameter">pattern</replaceable>
</arg>
<arg choice="plain">
<replaceable class="parameter">value</replaceable>
</arg>

<command>unscore</command>
<group choice="req">
<arg choice="plain">
<replaceable class="parameter">*</replaceable>
</arg>
<arg choice="plain" rep="repeat">
<replaceable class="parameter">pattern</replaceable>
</arg>
</group>
</cmdsynopsis>

<para>
The <command>score</command> commands adds <emphasis>value</emphasis> to
a message's score if <emphasis>pattern</emphasis> matches it.
<emphasis>pattern</emphasis> is a string in the format described in the
<link linkend="patterns">patterns</link> section (note: For efficiency
reasons, patterns which scan information not available in the index,
such as <literal>~b</literal>, <literal>~B</literal> or
<literal>~h</literal>, may not be used).  <emphasis>value</emphasis> is
a positive or negative integer.  A message's final score is the sum
total of all matching <command>score</command> entries.  However, you
may optionally prefix <emphasis>value</emphasis> with an equal sign
(<quote>=</quote>) to cause evaluation to stop at a particular entry if
there is a match.  Negative final scores are rounded up to 0.
</para>

<para>
The <command>unscore</command> command removes score entries from the
list.  You <emphasis>must</emphasis> specify the same pattern specified
in the <command>score</command> command for it to be removed.  The
pattern <quote>*</quote> is a special token which means to clear the
list of all score entries.
</para>

</sect1>

<sect1 id="spam">
<title>Spam Detection</title>

<para>Usage:</para>

<cmdsynopsis>
<command>spam</command>
<arg choice="plain">
<replaceable class="parameter">pattern</replaceable>
</arg>
<arg choice="plain">
<replaceable class="parameter">format</replaceable>
</arg>

<command>nospam</command>
<group choice="req">
<arg choice="plain">
<replaceable class="parameter">*</replaceable>
</arg>
<arg choice="plain">
<replaceable class="parameter">pattern</replaceable>
</arg>
</group>
</cmdsynopsis>

<para>
Mutt has generalized support for external spam-scoring filters.  By
defining your spam patterns with the <command>spam</command> and
<literal>nospam</literal> commands, you can <emphasis>limit</emphasis>,
<emphasis>search</emphasis>, and <emphasis>sort</emphasis> your mail
based on its spam attributes, as determined by the external filter. You
also can display the spam attributes in your index display using the
<literal>%H</literal> selector in the <link
linkend="index-format">$index_format</link> variable. (Tip: try
<literal>%?H?[%H] ?</literal> to display spam tags only when they are
defined for a given message.)
</para>

<para>
Your first step is to define your external filter's spam patterns using
the <command>spam</command> command. <emphasis>pattern</emphasis> should
be a regular expression that matches a header in a mail message. If any
message in the mailbox matches this regular expression, it will receive
a <quote>spam tag</quote> or <quote>spam attribute</quote> (unless it
also matches a <command>nospam</command> pattern &mdash; see below.) The
appearance of this attribute is entirely up to you, and is governed by
the <emphasis>format</emphasis> parameter. <emphasis>format</emphasis>
can be any static text, but it also can include back-references from the
<emphasis>pattern</emphasis> expression. (A regular expression
<quote>back-reference</quote> refers to a sub-expression contained
within parentheses.) <literal>%1</literal> is replaced with the first
back-reference in the regex, <literal>%2</literal> with the second, etc.
</para>

<para>
To match spam tags, mutt needs the corresponding header information
which is always the case for local and POP folders but not for IMAP in
the default configuration. Depending on the spam header to be analyzed,
<link linkend="imap-headers">$imap_headers</link> may need to be
adjusted.
</para>

<para>
If you're using multiple spam filters, a message can have more than one
spam-related header. You can define <command>spam</command> patterns for
each filter you use. If a message matches two or more of these patterns,
and the <link linkend="spam-separator">$spam_separator</link> variable
is set to a string, then the message's spam tag will consist of all the
<emphasis>format</emphasis> strings joined together, with the value of
<link linkend="spam-separator">$spam_separator</link> separating them.
</para>

<para>
For example, suppose one uses DCC, SpamAssassin, and PureMessage, then
the configuration might look like in <xref linkend="ex-spam"/>.
</para>

<example id="ex-spam">
<title>Configuring spam detection</title>
<screen>
spam "X-DCC-.*-Metrics:.*(....)=many"         "90+/DCC-%1"
spam "X-Spam-Status: Yes"                     "90+/SA"
spam "X-PerlMX-Spam: .*Probability=([0-9]+)%" "%1/PM"
set spam_separator=", "
</screen>
</example>

<para>
If then a message is received that DCC registered with
<quote>many</quote> hits under the <quote>Fuz2</quote> checksum, and
that PureMessage registered with a 97% probability of being spam, that
message's spam tag would read <literal>90+/DCC-Fuz2,
97/PM</literal>. (The four characters before <quote>=many</quote> in a
DCC report indicate the checksum used &mdash; in this case,
<quote>Fuz2</quote>.)
</para>

<para>
If the <link linkend="spam-separator">$spam_separator</link> variable is
unset, then each spam pattern match supersedes the previous one. Instead
of getting joined <emphasis>format</emphasis> strings, you'll get only
the last one to match.
</para>

<para>
The spam tag is what will be displayed in the index when you use
<literal>%H</literal> in the <link
linkend="index-format">$index_format</link> variable. It's also the
string that the <literal>~H</literal> pattern-matching expression
matches against for <literal>&lt;search&gt;</literal> and
<literal>&lt;limit&gt;</literal> functions. And it's what sorting by
spam attribute will use as a sort key.
</para>

<para>
That's a pretty complicated example, and most people's actual
environments will have only one spam filter. The simpler your
configuration, the more effective Mutt can be, especially when it comes
to sorting.
</para>

<para>
Generally, when you sort by spam tag, Mutt will sort
<emphasis>lexically</emphasis> &mdash; that is, by ordering strings
alphanumerically. However, if a spam tag begins with a number, Mutt will
sort numerically first, and lexically only when two numbers are equal in
value. (This is like UNIX's <literal>sort -n</literal>.) A message with
no spam attributes at all &mdash; that is, one that didn't match
<emphasis>any</emphasis> of your <command>spam</command> patterns
&mdash; is sorted at lowest priority. Numbers are sorted next, beginning
with 0 and ranging upward. Finally, non-numeric strings are sorted, with
<quote>a</quote> taking lower priority than <quote>z</quote>. Clearly,
in general, sorting by spam tags is most effective when you can coerce
your filter to give you a raw number. But in case you can't, Mutt can
still do something useful.
</para>

<para>
The <command>nospam</command> command can be used to write exceptions to
<command>spam</command> patterns. If a header pattern matches something
in a <command>spam</command> command, but you nonetheless do not want it
to receive a spam tag, you can list a more precise pattern under a
<command>nospam</command> command.
</para>

<para>
If the <emphasis>pattern</emphasis> given to <command>nospam</command>
is exactly the same as the <emphasis>pattern</emphasis> on an existing
<command>spam</command> list entry, the effect will be to remove the
entry from the spam list, instead of adding an exception.  Likewise, if
the <emphasis>pattern</emphasis> for a <command>spam</command> command
matches an entry on the <command>nospam</command> list, that nospam
entry will be removed. If the <emphasis>pattern</emphasis> for
<command>nospam</command> is <quote>*</quote>, <emphasis>all entries on
both lists</emphasis> will be removed. This might be the default action
if you use <command>spam</command> and <command>nospam</command> in
conjunction with a <command>folder-hook</command>.
</para>

<para>
You can have as many <command>spam</command> or
<command>nospam</command> commands as you like.  You can even do your
own primitive <command>spam</command> detection within Mutt &mdash; for
example, if you consider all mail from <literal>MAILER-DAEMON</literal>
to be spam, you can use a <command>spam</command> command like this:
</para>

<screen>
spam "^From: .*MAILER-DAEMON"       "999"
</screen>

</sect1>

<sect1 id="set">
<title>Setting and Querying Variables</title>

<sect2 id="var-types">
<title>Variable Types</title>

<para>
Mutt supports these types of configuration variables:
</para>

<variablelist>
<varlistentry>
<term>boolean</term>
<listitem>
<para>
A boolean expression, either <quote>yes</quote> or <quote>no</quote>.
</para>
</listitem>
</varlistentry>
<varlistentry>
<term>number</term>
<listitem>
<para>
A signed integer number in the range -32768 to 32767.
</para>
</listitem>
</varlistentry>
<varlistentry>
<term>string</term>
<listitem>
<para>
Arbitrary text.
</para>
</listitem>
</varlistentry>
<varlistentry>
<term>path</term>
<listitem>
<para>
A specialized string for representing paths including support for
mailbox shortcuts (see <xref linkend="shortcuts"/>) as well as tilde
(<quote>~</quote>) for a user's home directory and more.
</para>
</listitem>
</varlistentry>
<varlistentry>
<term>quadoption</term>
<listitem>
<para>
Like a boolean but triggers a prompt when set to <quote>ask-yes</quote>
or <quote>ask-no</quote> with <quote>yes</quote> and <quote>no</quote>
preselected respectively.
</para>
</listitem>
</varlistentry>
<varlistentry>
<term>sort order</term>
<listitem>
<para>
A specialized string allowing only particular words as values depending
on the variable.
</para>
</listitem>
</varlistentry>
<varlistentry>
<term>regular expression</term>
<listitem>
<para>
A regular expression, see <xref linkend="regexp"/> for an introduction.
</para>
</listitem>
</varlistentry>
<varlistentry>
<term>folder magic</term>
<listitem>
<para>
Specifies the type of folder to use: <emphasis>mbox</emphasis>,
<emphasis>mmdf</emphasis>, <emphasis>mh</emphasis> or
<emphasis>maildir</emphasis>.  Currently only used to determine the type
for newly created folders.
</para>
</listitem>
</varlistentry>
<varlistentry>
<term>e-mail address</term>
<listitem>
<para>
An e-mail address either with or without realname. The older
<quote><literal>user@example.org (Joe User)</literal></quote> form is
supported but strongly deprecated.
</para>
</listitem>
</varlistentry>
<varlistentry>
<term>user-defined</term>
<listitem>
<para>
Arbitrary text, see <xref linkend="set-myvar"/> for details.
</para>
</listitem>
</varlistentry>
</variablelist>

</sect2>

<sect2 id="set-commands">
<title>Commands</title>

<para>
The following commands are available to manipulate and query variables:
</para>

<para>Usage:</para>

<cmdsynopsis>
<command>set</command>
<group choice="req">
<arg choice="plain">
<group choice="opt">
<arg choice="plain"><option>no</option></arg>
<arg choice="plain"><option>inv</option></arg>
</group>
<replaceable class="parameter">variable</replaceable>
</arg>
<arg choice="plain">
<replaceable class="parameter">variable=value</replaceable>
</arg>
</group>
<arg choice="opt" rep="repeat"></arg>

<command>toggle</command>
<arg choice="plain">
<replaceable class="parameter">variable</replaceable>
</arg>
<arg choice="opt" rep="repeat">
<replaceable class="parameter">variable</replaceable>
</arg>

<command>unset</command>
<arg choice="plain">
<replaceable class="parameter">variable</replaceable>
</arg>
<arg choice="opt" rep="repeat">
<replaceable class="parameter">variable</replaceable>
</arg>

<command>reset</command>
<arg choice="plain">
<replaceable class="parameter">variable</replaceable>
</arg>
<arg choice="opt" rep="repeat">
<replaceable class="parameter">variable</replaceable>
</arg>
</cmdsynopsis>

<para>
This command is used to set (and unset) <link
linkend="variables">configuration variables</link>.  There are four
basic types of variables: boolean, number, string and quadoption.
<emphasis>boolean</emphasis> variables can be <emphasis>set</emphasis>
(true) or <emphasis>unset</emphasis> (false).
<emphasis>number</emphasis> variables can be assigned a positive integer
value.  <emphasis>string</emphasis> variables consist of any number of
printable characters and must be enclosed in quotes if they contain
spaces or tabs.  You may also use the escape sequences <quote>\n</quote>
and <quote>\t</quote> for newline and tab, respectively.
<emphasis>quadoption</emphasis> variables are used to control whether or
not to be prompted for certain actions, or to specify a default action.
A value of <emphasis>yes</emphasis> will cause the action to be carried
out automatically as if you had answered yes to the question.
Similarly, a value of <emphasis>no</emphasis> will cause the action to
be carried out as if you had answered <quote>no.</quote> A value of
<emphasis>ask-yes</emphasis> will cause a prompt with a default answer
of <quote>yes</quote> and <emphasis>ask-no</emphasis> will provide a
default answer of <quote>no.</quote>
</para>

<para>
Prefixing a variable with <quote>no</quote> will unset it.  Example:
<literal><command>set</command> noaskbcc</literal>.
</para>

<para>
For <emphasis>boolean</emphasis> variables, you may optionally prefix
the variable name with <literal>inv</literal> to toggle the value (on or
off).  This is useful when writing macros.  Example:
<literal><command>set</command> invsmart_wrap</literal>.
</para>

<para>
The <command>toggle</command> command automatically prepends the
<literal>inv</literal> prefix to all specified variables.
</para>

<para>
The <command>unset</command> command automatically prepends the
<literal>no</literal> prefix to all specified variables.
</para>

<para>
Using the <literal>&lt;enter-command&gt;</literal> function in the
<emphasis>index</emphasis> menu, you can query the value of a variable
by prefixing the name of the variable with a question mark:
</para>

<screen>
set ?allow_8bit
</screen>

<para>
The question mark is actually only required for boolean and quadoption
variables.
</para>

<para>
The <command>reset</command> command resets all given variables to the
compile time defaults (hopefully mentioned in this manual). If you use
the command <command>set</command> and prefix the variable with
<quote>&amp;</quote> this has the same behavior as the
<command>reset</command> command.
</para>

<para>
With the <command>reset</command> command there exists the special
variable <quote>all</quote>, which allows you to reset all variables to
their system defaults.
</para>

</sect2>

<sect2 id="set-myvar">
<title>User-Defined Variables</title>

<sect3 id="set-myvar-intro">
<title>Introduction</title>

<para>
Along with the variables listed in the <link
linkend="variables">Configuration variables</link> section, Mutt
supports user-defined variables with names starting with
<literal>my_</literal> as in, for example, <literal>my_cfgdir</literal>.
</para>

<para>
The <command>set</command> command either creates a custom
<literal>my_</literal> variable or changes its value if it does exist
already. The <command>unset</command> and <command>reset</command>
commands remove the variable entirely.
</para>

<para>
Since user-defined variables are expanded in the same way that
environment variables are (except for the <link
linkend="shell-escape">shell-escape</link> command and backtick
expansion), this feature can be used to make configuration files more
readable.
</para>

</sect3>

<sect3 id="set-myvar-examples">
<title>Examples</title>

<para>
The following example defines and uses the variable
<literal>my_cfgdir</literal> to abbreviate the calls of the <link
linkend="source"><command>source</command></link> command:
</para>

<example id="ex-myvar1">
<title>Using user-defined variables for config file readability</title>
<screen>
set my_cfgdir = $HOME/mutt/config

source $my_cfgdir/hooks
source $my_cfgdir/macros
<emphasis role="comment"># more source commands...</emphasis>
</screen>
</example>

<para>
A custom variable can also be used in macros to backup the current value
of another variable. In the following example, the value of the <link
linkend="delete">$delete</link> is changed temporarily while its
original value is saved as <literal>my_delete</literal>.  After the
macro has executed all commands, the original value of <link
linkend="delete">$delete</link> is restored.
</para>

<example id="ex-myvar2">
<title>Using user-defined variables for backing up other config option values</title>
<screen>
macro pager ,x '\
&lt;enter-command&gt;set my_delete=$delete&lt;enter&gt;\
&lt;enter-command&gt;set delete=yes&lt;enter&gt;\
...\
&lt;enter-command&gt;set delete=$my_delete&lt;enter&gt;'
</screen>
</example>

<para>
Since Mutt expands such values already when parsing the configuration
file(s), the value of <literal>$my_delete</literal> in the
last example would be the value of <link linkend="delete">$delete</link> exactly
as it was at that point during parsing the configuration file. If
another statement would change the value for <link linkend="delete">$delete</link>
later in the same or another file, it would have no effect on
<literal>$my_delete</literal>. However, the expansion can
be deferred to runtime, as shown in the next example, when escaping the
dollar sign.
</para>

<example id="ex-myvar3">
<title>Deferring user-defined variable expansion to runtime</title>
<screen>
macro pager &lt;PageDown&gt; "\
&lt;enter-command&gt; set my_old_pager_stop=\$pager_stop pager_stop&lt;Enter&gt;\
&lt;next-page&gt;\
&lt;enter-command&gt; set pager_stop=\$my_old_pager_stop&lt;Enter&gt;\
&lt;enter-command&gt; unset my_old_pager_stop&lt;Enter&gt;"
</screen>
</example>

<para>
Note that there is a space between
<literal>&lt;enter-command&gt;</literal> and the <command>set</command>
configuration command, preventing Mutt from recording the
<command>macro</command>'s commands into its history.
</para>

</sect3>

</sect2>

<sect2 id="set-conversions">
<title>Type Conversions</title>

<para>
Variables are always assigned string values which Mutt parses into its
internal representation according to the type of the variable, for
example an integer number for numeric types. For all queries (including
$-expansion) the value is converted from its internal type back into
string. As a result, any variable can be assigned any value given that
its content is valid for the target. This also counts for custom
variables which are of type string. In case of parsing errors, Mutt will
print error messages. <xref linkend="ex-myvar4"/> demonstrates type
conversions.
</para>

<example id="ex-myvar4">
<title>Type conversions using variables</title>
<screen>
set my_lines = "5"                <emphasis role="comment"># value is string "5"</emphasis>
set pager_index_lines = $my_lines <emphasis role="comment"># value is integer 5</emphasis>

set my_sort = "date-received"     <emphasis role="comment"># value is string "date-received"</emphasis>
set sort = "last-$my_sort"        <emphasis role="comment"># value is sort last-date-received</emphasis>

set my_inc = $read_inc            <emphasis role="comment"># value is string "10" (default of $read_inc)</emphasis>
set my_foo = $my_inc              <emphasis role="comment"># value is string "10"</emphasis>
</screen>
</example>

<para>
These assignments are all valid. If, however, the value of
<literal>$my_lines</literal> would have been
<quote>five</quote> (or something else that cannot be parsed into a
number), the assignment to
<literal>$pager_index_lines</literal> would have
produced an error message.
</para>

<para>
Type conversion applies to all configuration commands which take
arguments. But please note that every expanded value of a variable is
considered just a single token. A working example is:
</para>

<screen>
set my_pattern = "~A"
set my_number = "10"

<emphasis role="comment"># same as: score ~A +10</emphasis>
score $my_pattern +$my_number</screen>

<para>
What does <emphasis>not</emphasis> work is:
</para>

<screen>
set my_mx = "+mailbox1 +mailbox2"
mailboxes $my_mx +mailbox3</screen>

<para>
because the value of <literal>$my_mx</literal> is interpreted as a
single mailbox named <quote>+mailbox1 +mailbox2</quote> and not two
distinct mailboxes.
</para>

</sect2>

</sect1>

<sect1 id="source">
<title>Reading Initialization Commands From Another File</title>

<para>Usage:</para>

<cmdsynopsis>
<command>source</command>
<arg choice="plain">
<replaceable class="parameter">filename</replaceable>
</arg>
</cmdsynopsis>

<para>
This command allows the inclusion of initialization commands from other
files.  For example, I place all of my aliases in
<literal>~/.mail_aliases</literal> so that I can make my
<literal>~/.muttrc</literal> readable and keep my aliases private.
</para>

<para>
If the filename begins with a tilde (<quote>~</quote>), it will be
expanded to the path of your home directory.
</para>

<para>
If the filename ends with a vertical bar (<quote>|</quote>), then
<emphasis>filename</emphasis> is considered to be an executable program
from which to read input (e.g.  <literal><command>source</command>
~/bin/myscript|</literal>).
</para>

</sect1>

<sect1 id="unhook">
<title>Removing Hooks</title>

<para>Usage:</para>

<cmdsynopsis>
<command>unhook</command>
<group choice="req">
<arg choice="plain">
<replaceable class="parameter">*</replaceable>
</arg>
<arg choice="plain">
<replaceable class="parameter">hook-type</replaceable>
</arg>
</group>
</cmdsynopsis>

<para>
This command permits you to flush hooks you have previously defined.
You can either remove all hooks by giving the <quote>*</quote> character
as an argument, or you can remove all hooks of a specific type by saying
something like <literal><command>unhook</command> send-hook</literal>.
</para>

</sect1>

<sect1 id="formatstrings">
<title>Format Strings</title>

<sect2 id="formatstrings-basics">
<title>Basic usage</title>

<para>
Format strings are a general concept you'll find in several locations
through the Mutt configuration, especially in the <link
linkend="index-format">$index_format</link>, <link
linkend="pager-format">$pager_format</link>, <link
linkend="status-format">$status_format</link>, and other related
variables. These can be very straightforward, and it's quite possible
you already know how to use them.
</para>

<para>
The most basic format string element is a percent symbol followed by
another character. For example, <literal>%s</literal> represents a
message's Subject: header in the <link
linkend="index-format">$index_format</link> variable. The
<quote>expandos</quote> available are documented with each format
variable, but there are general modifiers available with all formatting
expandos, too. Those are our concern here.
</para>

<para>
Some of the modifiers are borrowed right out of C (though you might know
them from Perl, Python, shell, or another language). These are the
<literal>[-]m.n</literal> modifiers, as in
<literal>%-12.12s</literal>. As with such programming languages, these
modifiers allow you to specify the minimum and maximum size of the
resulting string, as well as its justification. If the <quote>-</quote>
sign follows the percent, the string will be left-justified instead of
right-justified. If there's a number immediately following that, it's
the minimum amount of space the formatted string will occupy &mdash; if
it's naturally smaller than that, it will be padded out with spaces.  If
a decimal point and another number follow, that's the maximum space
allowable &mdash; the string will not be permitted to exceed that width,
no matter its natural size. Each of these three elements is optional, so
that all these are legal format strings: <literal>%-12s</literal>,
<literal>%4c</literal>, <literal>%.15F</literal> and
<literal>%-12.15L</literal>.
</para>

<para>
Mutt adds some other modifiers to format strings. If you use an equals
symbol (<literal>=</literal>) as a numeric prefix (like the minus
above), it will force the string to be centered within its minimum space
range. For example, <literal>%=14y</literal> will reserve 14 characters
for the %y expansion &mdash; that's the X-Label: header, in <link
linkend="index-format">$index_format</link>. If the expansion results in
a string less than 14 characters, it will be centered in a 14-character
space.  If the X-Label for a message were <quote>test</quote>, that
expansion would look like
<quote>&nbsp;&nbsp;&nbsp;&nbsp;&nbsp;test&nbsp;&nbsp;&nbsp;&nbsp;&nbsp;</quote>.
</para>

<para>
There are two very little-known modifiers that affect the way that an
expando is replaced. If there is an underline (<quote>_</quote>)
character between any format modifiers (as above) and the expando
letter, it will expands in all lower case. And if you use a colon
(<quote>:</quote>), it will replace all decimal points with underlines.
</para>

</sect2>

<sect2 id="formatstrings-conditionals">
<title>Conditionals</title>

<para>
Depending on the format string variable, some of its sequences can be
used to optionally print a string if their value is nonzero. For
example, you may only want to see the number of flagged messages if such
messages exist, since zero is not particularly meaningful. To optionally
print a string based upon one of the above sequences, the following
construct is used:
</para>

<screen>
%?&lt;sequence_char&gt;?&lt;optional_string&gt;?</screen>

<para>
where <emphasis>sequence_char</emphasis> is an expando, and
<emphasis>optional_string</emphasis> is the string you would like
printed if <emphasis>sequence_char</emphasis> is nonzero.
<emphasis>optional_string</emphasis> may contain other sequences as well
as normal text, but you may not nest optional strings.
</para>

<para>
Here is an example illustrating how to optionally print the number of
new messages in a mailbox in <link
linkend="status-format">$status_format</link>:
</para>

<screen>
%?n?%n new messages.?</screen>

<para>
You can also switch between two strings using the following construct:
</para>

<screen>
%?&lt;sequence_char&gt;?&lt;if_string&gt;&amp;&lt;else_string&gt;?</screen>

<para>
If the value of <emphasis>sequence_char</emphasis> is non-zero,
<emphasis>if_string</emphasis> will be expanded, otherwise
<emphasis>else_string</emphasis> will be expanded.
</para>

<para>
The conditional sequences can also be nested by using the %&lt; and &gt;
operators. The %? notation can still be used but requires quoting. For example:
</para>

<screen>
%&lt;x?true&amp;false&gt;
%&lt;x?%&lt;y?%&lt;z?xyz&amp;xy&gt;&amp;x&gt;&amp;none&gt;
</screen>

<para>For more examples, see <xref linkend="nested-if"/></para>

</sect2>

<sect2 id="formatstrings-filters">
<title>Filters</title>

<para>
Any format string ending in a vertical bar (<quote>|</quote>) will be
expanded and piped through the first word in the string, using spaces as
separator. The string returned will be used for display.  If the
returned string ends in %, it will be passed through the formatter a
second time. This allows the filter to generate a replacement format
string including % expandos.
</para>

<para>
All % expandos in a format string are expanded before the script is
called so that:
</para>

<example id="ex-fmtpipe">
<title>Using external filters in format strings</title>
<screen>
set status_format="script.sh '%r %f (%L)'|"
</screen>
</example>

<para>
will make Mutt expand <literal>%r</literal>, <literal>%f</literal> and
<literal>%L</literal> before calling the script. The example also shows
that arguments can be quoted: the script will receive the expanded
string between the single quotes as the only argument.
</para>

<para>
A practical example is the <literal>mutt_xtitle</literal> script
installed in the <literal>samples</literal> subdirectory of the Mutt
documentation: it can be used as filter for <link
linkend="status-format">$status_format</link> to set the current
terminal's title, if supported.
</para>

</sect2>

<sect2 id="formatstrings-padding">
<title>Padding</title>

<para>
In most format strings, Mutt supports different types of padding using
special %-expandos:
</para>

<variablelist>
<varlistentry>
<term><literal>%|X</literal></term>
<listitem>
<para>
When this occurs, Mutt will fill the rest of the line with the character
<literal>X</literal>. For example, filling the rest of the line with
dashes is done by setting:
</para>
<screen>
set status_format = "%v on %h: %B: %?n?%n&amp;no? new messages %|-"</screen>
</listitem>
</varlistentry>
<varlistentry>
<term>
<literal>%&gt;X</literal>
</term>
<listitem>
<para>
Since the previous expando stops at the end of line, there must be a way
to fill the gap between two items via the <literal>%&gt;X</literal>
expando: it puts as many characters <literal>X</literal> in between two
items so that the rest of the line will be right-justified. For example,
to not put the version string and hostname the above example on the left
but on the right and fill the gap with spaces, one might use (note the
space after <literal>%&gt;</literal>):
</para>
<screen>
set status_format = "%B: %?n?%n&amp;no? new messages %&gt; (%v on %h)"</screen>
</listitem>
</varlistentry>
<varlistentry>
<term><literal>%*X</literal>
</term>
<listitem>
<para>
Normal right-justification will print everything to the left of the
<literal>%&gt;</literal>, displaying padding and whatever lies to the
right only if there's room. By contrast, <quote>soft-fill</quote> gives
priority to the right-hand side, guaranteeing space to display it and
showing padding only if there's still room. If necessary, soft-fill will
eat text leftwards to make room for rightward text. For example, to
right-justify the subject making sure as much as possible of it fits on
screen, one might use (note two spaces after <literal>%* </literal>: the
second ensures there's a space between the truncated right-hand side and
the subject):
</para>
<screen>
set index_format="%4C %Z %{%b %d} %-15.15L (%?l?%4l&amp;%4c?)%*  %s"</screen>
</listitem>
</varlistentry>
</variablelist>

</sect2>

<sect2 id="formatstrings-conditional-dates">
<title>Conditional Dates</title>
<para>
This patch allows the format of dates in the index to vary based on how recent
the message is. This is especially useful in combination with David Champion's
patch to allow if-else sequences to be nested.
</para>

<para>
For example, using
<literal>%&lt;[y?%&lt;[d?%[%H:%M]&amp;%[%m/%d]&gt;&amp;%[%y.%m]&gt;</literal>
for the date in the <literal>$index_format</literal> will produce a display like:
</para>

<screen>
   1   + 14.12 Grace Hall      (   13) Gulliver's Travels
   2   + 10/02 Callum Harrison (   48) Huckleberry Finn
   3     12:17 Rhys Lee        (   42) The Lord Of The Rings
</screen>
</sect2>

</sect1>

<sect1 id="mailto-allow">
<title>Control allowed header fields in a mailto: URL</title>

<para>Usage:</para>

<cmdsynopsis>
<command>mailto_allow</command>
<group choice="req">
<arg choice="plain">
<replaceable class="parameter">*</replaceable>
</arg>
<arg choice="plain" rep="repeat">
<replaceable class="parameter">header-field</replaceable>
</arg>
</group>

<command>unmailto_allow</command>
<group choice="req">
<arg choice="plain">
<replaceable class="parameter">*</replaceable>
</arg>
<arg choice="plain" rep="repeat">
<replaceable class="parameter">header-field</replaceable>
</arg>
</group>
</cmdsynopsis>

<para>
As a security measure, Mutt will only add user-approved header fields from a
<literal>mailto:</literal> URL.  This is necessary since Mutt will handle
certain header fields, such as <literal>Attach:</literal>, in a special way.
The <literal>mailto_allow</literal> and <literal>unmailto_allow</literal>
commands allow the user to modify the list of approved headers.
</para>
<para>
Mutt initializes the default list to contain only the <literal>Subject</literal>
and <literal>Body</literal> header fields, which are the only requirement specified
by the <literal>mailto:</literal> specification in RFC2368.
</para>
</sect1>

</chapter>

<chapter id="advancedusage">
<title>Advanced Usage</title>

<sect1 id="charset-handling">
<title>Character Set Handling</title>

<para>
A <quote>character set</quote> is basically a mapping between bytes and
glyphs and implies a certain character encoding scheme. For example, for
the ISO 8859 family of character sets, an encoding of 8bit per character
is used. For the Unicode character set, different character encodings
may be used, UTF-8 being the most popular. In UTF-8, a character is
represented using a variable number of bytes ranging from 1 to 4.
</para>

<para>
Since Mutt is a command-line tool run from a shell, and delegates
certain tasks to external tools (such as an editor for composing/editing
messages), all of these tools need to agree on a character set and
encoding. There exists no way to reliably deduce the character set a
plain text file has. Interoperability is gained by the use of
well-defined environment variables. The full set can be printed by
issuing <literal>locale</literal> on the command line.
</para>

<para>
Upon startup, Mutt determines the character set on its own using
routines that inspect locale-specific environment variables. Therefore,
it is generally not necessary to set the <literal>$charset</literal>
variable in Mutt. It may even be counter-productive as Mutt uses system
and library functions that derive the character set themselves and on
which Mutt has no influence. It's safest to let Mutt work out the locale
setup itself.
</para>

<para>
If you happen to work with several character sets on a regular basis,
it's highly advisable to use Unicode and an UTF-8 locale. Unicode can
represent nearly all characters in a message at the same time.  When not
using a Unicode locale, it may happen that you receive messages with
characters not representable in your locale. When displaying such a
message, or replying to or forwarding it, information may get lost
possibly rendering the message unusable (not only for you but also for
the recipient, this breakage is not reversible as lost information
cannot be guessed).
</para>

<para>
A Unicode locale makes all conversions superfluous which eliminates the
risk of conversion errors. It also eliminates potentially wrong
expectations about the character set between Mutt and external programs.
</para>

<para>
The terminal emulator used also must be properly configured for the
current locale. Terminal emulators usually do <emphasis>not</emphasis>
derive the locale from environment variables, they need to be configured
separately. If the terminal is incorrectly configured, Mutt may display
random and unexpected characters (question marks, octal codes, or just
random glyphs), format strings may not work as expected, you may not be
abled to enter non-ascii characters, and possible more.  Data is always
represented using bytes and so a correct setup is very important as to
the machine, all character sets <quote>look</quote> the same.
</para>

<para>
Warning: A mismatch between what system and library functions think the
locale is and what Mutt was told what the locale is may make it behave
badly with non-ascii input: it will fail at seemingly random places.
This warning is to be taken seriously since not only local mail handling
may suffer: sent messages may carry wrong character set information the
<emphasis>receiver</emphasis> has too deal with. The need to set
<literal>$charset</literal> directly in most cases points at terminal
and environment variable setup problems, not Mutt problems.
</para>

<para>
A list of officially assigned and known character sets can be found at
<ulink url="http://www.iana.org/assignments/character-sets">IANA</ulink>,
a list of locally supported locales can be obtained by running
<literal>locale -a</literal>.
</para>

</sect1>

<sect1 id="regexp">
<title>Regular Expressions</title>

<para>
All string patterns in Mutt including those in more complex <link
linkend="patterns">patterns</link> must be specified using regular
expressions (regexp) in the <quote>POSIX extended</quote> syntax (which
is more or less the syntax used by egrep and GNU awk).  For your
convenience, we have included below a brief description of this syntax.
</para>

<para>
The search is case sensitive if the pattern contains at least one upper
case letter, and case insensitive otherwise.
</para>

<note>
<para>
<quote>\</quote> must be quoted if used for a regular expression in an
initialization command: <quote>\\</quote>.
</para>
</note>

<para>
A regular expression is a pattern that describes a set of strings.
Regular expressions are constructed analogously to arithmetic
expressions, by using various operators to combine smaller expressions.
</para>

<note>
<para>
The regular expression can be enclosed/delimited by either " or ' which
is useful if the regular expression includes a white-space character.
See <xref linkend="muttrc-syntax"/> for more information on " and '
delimiter processing.  To match a literal " or ' you must preface it
with \ (backslash).
</para>
</note>

<para>
The fundamental building blocks are the regular expressions that match a
single character.  Most characters, including all letters and digits,
are regular expressions that match themselves.  Any metacharacter with
special meaning may be quoted by preceding it with a backslash.
</para>

<para>
The period <quote>.</quote> matches any single character.  The caret
<quote>^</quote> and the dollar sign <quote>$</quote> are metacharacters
that respectively match the empty string at the beginning and end of a
line.
</para>

<para>
A list of characters enclosed by <quote>[</quote> and <quote>]</quote>
matches any single character in that list; if the first character of the
list is a caret <quote>^</quote> then it matches any character
<emphasis>not</emphasis> in the list.  For example, the regular
expression <emphasis>[0123456789]</emphasis> matches any single digit.
A range of ASCII characters may be specified by giving the first and
last characters, separated by a hyphen <quote>-</quote>.  Most
metacharacters lose their special meaning inside lists.  To include a
literal <quote>]</quote> place it first in the list.  Similarly, to
include a literal <quote>^</quote> place it anywhere but first.
Finally, to include a literal hyphen <quote>-</quote> place it last.
</para>

<para>
Certain named classes of characters are predefined.  Character classes
consist of <quote>[:</quote>, a keyword denoting the class, and
<quote>:]</quote>.  The following classes are defined by the POSIX
standard in
<xref linkend="posix-regex-char-classes"/>
</para>

<table id="posix-regex-char-classes">
<title>POSIX regular expression character classes</title>
<tgroup cols="2">
<thead>
<row><entry>Character class</entry><entry>Description</entry></row>
</thead>
<tbody>
<row><entry>[:alnum:]</entry><entry>Alphanumeric characters</entry></row>
<row><entry>[:alpha:]</entry><entry>Alphabetic characters</entry></row>
<row><entry>[:blank:]</entry><entry>Space or tab characters</entry></row>
<row><entry>[:cntrl:]</entry><entry>Control characters</entry></row>
<row><entry>[:digit:]</entry><entry>Numeric characters</entry></row>
<row><entry>[:graph:]</entry><entry>Characters that are both printable and visible. (A space is printable, but not visible, while an <quote>a</quote> is both)</entry></row>
<row><entry>[:lower:]</entry><entry>Lower-case alphabetic characters</entry></row>
<row><entry>[:print:]</entry><entry>Printable characters (characters that are not control characters)</entry></row>
<row><entry>[:punct:]</entry><entry>Punctuation characters (characters that are not letter, digits, control characters, or space characters)</entry></row>
<row><entry>[:space:]</entry><entry>Space characters (such as space, tab and formfeed, to name a few)</entry></row>
<row><entry>[:upper:]</entry><entry>Upper-case alphabetic characters</entry></row>
<row><entry>[:xdigit:]</entry><entry>Characters that are hexadecimal digits</entry></row>
</tbody>
</tgroup>
</table>

<para>
A character class is only valid in a regular expression inside the
brackets of a character list.
</para>

<note>
<para>
Note that the brackets in these class names are part of the symbolic
names, and must be included in addition to the brackets delimiting the
bracket list. For example, <emphasis>[[:digit:]]</emphasis> is
equivalent to <emphasis>[0-9]</emphasis>.
</para>
</note>

<para>
Two additional special sequences can appear in character lists.  These
apply to non-ASCII character sets, which can have single symbols (called
collating elements) that are represented with more than one character,
as well as several characters that are equivalent for collating or
sorting purposes:
</para>

<variablelist>

<varlistentry>
<term>Collating Symbols</term>
<listitem>
<para>
A collating symbol is a multi-character collating element enclosed in
<quote>[.</quote> and <quote>.]</quote>.  For example, if
<quote>ch</quote> is a collating element, then
<emphasis>[[.ch.]]</emphasis> is a regexp that matches this collating
element, while <emphasis>[ch]</emphasis> is a regexp that matches either
<quote>c</quote> or <quote>h</quote>.
</para>
</listitem>
</varlistentry>
<varlistentry>
<term>Equivalence Classes</term>
<listitem>
<para>
An equivalence class is a locale-specific name for a list of characters
that are equivalent. The name is enclosed in <quote>[=</quote> and
<quote>=]</quote>.  For example, the name <quote>e</quote> might be used
to represent all of <quote>e</quote> with grave
(<quote>&egrave;</quote>), <quote>e</quote> with acute
(<quote>&eacute;</quote>) and <quote>e</quote>.  In this case,
<emphasis>[[=e=]]</emphasis> is a regexp that matches any of:
<quote>e</quote> with grave (<quote>&egrave;</quote>), <quote>e</quote>
with acute (<quote>&eacute;</quote>) and <quote>e</quote>.
</para>
</listitem>
</varlistentry>
</variablelist>

<para>
A regular expression matching a single character may be followed by one
of several repetition operators described in <xref
linkend="regex-repeat"/>.
</para>

<table id="regex-repeat">
<title>Regular expression repetition operators</title>
<tgroup cols="2">
<thead>
<row><entry>Operator</entry><entry>Description</entry></row>
</thead>
<tbody>
<row><entry>?</entry><entry>The preceding item is optional and matched at most once</entry></row>
<row><entry>*</entry><entry>The preceding item will be matched zero or more times</entry></row>
<row><entry>+</entry><entry>The preceding item will be matched one or more times</entry></row>
<row><entry>{n}</entry><entry>The preceding item is matched exactly <emphasis>n</emphasis> times</entry></row>
<row><entry>{n,}</entry><entry>The preceding item is matched <emphasis>n</emphasis> or more times</entry></row>
<row><entry>{,m}</entry><entry>The preceding item is matched at most <emphasis>m</emphasis> times</entry></row>
<row><entry>{n,m}</entry><entry>The preceding item is matched at least <emphasis>n</emphasis> times, but no more than <emphasis>m</emphasis> times</entry></row>
</tbody>
</tgroup>
</table>

<para>
Two regular expressions may be concatenated; the resulting regular
expression matches any string formed by concatenating two substrings
that respectively match the concatenated subexpressions.
</para>

<para>
Two regular expressions may be joined by the infix operator
<quote>|</quote>; the resulting regular expression matches any string
matching either subexpression.
</para>

<para>
Repetition takes precedence over concatenation, which in turn takes
precedence over alternation.  A whole subexpression may be enclosed in
parentheses to override these precedence rules.
</para>

<note>
<para>
If you compile Mutt with the included regular expression engine, the
following operators may also be used in regular expressions as described
in <xref linkend="regex-gnu-ext"/>.
</para>
</note>

<table id="regex-gnu-ext">
<title>GNU regular expression extensions</title>
<tgroup cols="2">
<thead>
<row><entry>Expression</entry><entry>Description</entry></row>
</thead>
<tbody>
<row><entry>\\y</entry><entry>Matches the empty string at either the beginning or the end of a word</entry></row>
<row><entry>\\B</entry><entry>Matches the empty string within a word</entry></row>
<row><entry>\\&lt;</entry><entry>Matches the empty string at the beginning of a word</entry></row>
<row><entry>\\&gt;</entry><entry>Matches the empty string at the end of a word</entry></row>
<row><entry>\\w</entry><entry>Matches any word-constituent character (letter, digit, or underscore)</entry></row>
<row><entry>\\W</entry><entry>Matches any character that is not word-constituent</entry></row>
<row><entry>\\`</entry><entry>Matches the empty string at the beginning of a buffer (string)</entry></row>
<row><entry>\\'</entry><entry>Matches the empty string at the end of a buffer</entry></row>
</tbody>
</tgroup>
</table>

<para>
Please note however that these operators are not defined by POSIX, so
they may or may not be available in stock libraries on various systems.
</para>

</sect1>

<sect1 id="patterns">
<title>Patterns: Searching, Limiting and Tagging</title>

<sect2 id="patterns-modifier">
<title>Pattern Modifier</title>

<para>
Many of Mutt's commands allow you to specify a pattern to match
(<literal>limit</literal>, <literal>tag-pattern</literal>,
<literal>delete-pattern</literal>, etc.). <xref linkend="tab-patterns"/>
shows several ways to select messages.
</para>

<table id="tab-patterns">
<title>Pattern modifiers</title>
<tgroup cols="2">
<thead>
<row><entry>Pattern modifier</entry><entry>Description</entry></row>
</thead>
<tbody>
<row><entry>~A</entry><entry>all messages</entry></row>
<row><entry>~b <emphasis>EXPR</emphasis></entry><entry>messages which contain <emphasis>EXPR</emphasis> in the message body</entry></row>
<row><entry>=b <emphasis>STRING</emphasis></entry><entry>messages which contain <emphasis>STRING</emphasis> in the message body. If IMAP is enabled, searches for <emphasis>STRING</emphasis> on the server, rather than downloading each message and searching it locally.</entry></row>
<row><entry>~B <emphasis>EXPR</emphasis></entry><entry>messages which contain <emphasis>EXPR</emphasis> in the whole message</entry></row>
<row><entry>=B <emphasis>STRING</emphasis></entry><entry>messages which contain <emphasis>STRING</emphasis> in the whole message. If IMAP is enabled, searches for <emphasis>STRING</emphasis> on the server, rather than downloading each message and searching it locally.</entry></row>
<row><entry>~c <emphasis>EXPR</emphasis></entry><entry>messages carbon-copied to <emphasis>EXPR</emphasis></entry></row>
<row><entry>%c <emphasis>GROUP</emphasis></entry><entry>messages carbon-copied to any member of <emphasis>GROUP</emphasis></entry></row>
<row><entry>~C <emphasis>EXPR</emphasis></entry><entry>messages either to: or cc: <emphasis>EXPR</emphasis></entry></row>
<row><entry>%C <emphasis>GROUP</emphasis></entry><entry>messages either to: or cc: to any member of <emphasis>GROUP</emphasis></entry></row>
<row><entry>~d [<emphasis>MIN</emphasis>]-[<emphasis>MAX</emphasis>]</entry><entry>messages with <quote>date-sent</quote> in a Date range</entry></row>
<row><entry>~D</entry><entry>deleted messages</entry></row>
<row><entry>~e <emphasis>EXPR</emphasis></entry><entry>messages which contains <emphasis>EXPR</emphasis> in the <quote>Sender</quote> field</entry></row>
<row><entry>%e <emphasis>GROUP</emphasis></entry><entry>messages which contain a member of <emphasis>GROUP</emphasis> in the <quote>Sender</quote> field</entry></row>
<row><entry>~E</entry><entry>expired messages</entry></row>
<row><entry>~F</entry><entry>flagged messages</entry></row>
<row><entry>~f <emphasis>EXPR</emphasis></entry><entry>messages originating from <emphasis>EXPR</emphasis></entry></row>
<row><entry>%f <emphasis>GROUP</emphasis></entry><entry>messages originating from any member of <emphasis>GROUP</emphasis></entry></row>
<row><entry>~g</entry><entry>cryptographically signed messages</entry></row>
<row><entry>~G</entry><entry>cryptographically encrypted messages</entry></row>
<row><entry>~h <emphasis>EXPR</emphasis></entry><entry>messages which contain <emphasis>EXPR</emphasis> in the message header</entry></row>
<row><entry>=h <emphasis>STRING</emphasis></entry><entry>messages which contain <emphasis>STRING</emphasis> in the message header. If IMAP is enabled, searches for <emphasis>STRING</emphasis> on the server, rather than downloading each message and searching it locally; <emphasis>STRING</emphasis> must be of the form <quote>header: substring</quote> (see below).</entry></row>
<row><entry>~H <emphasis>EXPR</emphasis></entry><entry>messages with a spam attribute matching <emphasis>EXPR</emphasis></entry></row>
<row><entry>~i <emphasis>EXPR</emphasis></entry><entry>messages which match <emphasis>EXPR</emphasis> in the <quote>Message-ID</quote> field</entry></row>
<row><entry>~k</entry><entry>messages which contain PGP key material</entry></row>
<row><entry>~L <emphasis>EXPR</emphasis></entry><entry>messages either originated or received by <emphasis>EXPR</emphasis></entry></row>
<row><entry>%L <emphasis>GROUP</emphasis></entry><entry>message either originated or received by any member of <emphasis>GROUP</emphasis></entry></row>
<row><entry>~l</entry><entry>messages addressed to a known mailing list</entry></row>
<row><entry>~m [<emphasis>MIN</emphasis>]-[<emphasis>MAX</emphasis>]</entry><entry>messages in the range <emphasis>MIN</emphasis> to <emphasis>MAX</emphasis> *)</entry></row>
<row><entry>~n [<emphasis>MIN</emphasis>]-[<emphasis>MAX</emphasis>]</entry><entry>messages with a score in the range <emphasis>MIN</emphasis> to <emphasis>MAX</emphasis> *)</entry></row>
<row><entry>~N</entry><entry>new messages</entry></row>
<row><entry>~O</entry><entry>old messages</entry></row>
<row><entry>~p</entry><entry>messages addressed to you (consults <command>alternates</command>)</entry></row>
<row><entry>~P</entry><entry>messages from you (consults <command>alternates</command>)</entry></row>
<row><entry>~Q</entry><entry>messages which have been replied to</entry></row>
<row><entry>~r [<emphasis>MIN</emphasis>]-[<emphasis>MAX</emphasis>]</entry><entry>messages with <quote>date-received</quote> in a Date range</entry></row>
<row><entry>~R</entry><entry>read messages</entry></row>
<row><entry>~s <emphasis>EXPR</emphasis></entry><entry>messages having <emphasis>EXPR</emphasis> in the <quote>Subject</quote> field.</entry></row>
<row><entry>~S</entry><entry>superseded messages</entry></row>
<row><entry>~t <emphasis>EXPR</emphasis></entry><entry>messages addressed to <emphasis>EXPR</emphasis></entry></row>
<row><entry>~T</entry><entry>tagged messages</entry></row>
<row><entry>~u</entry><entry>messages addressed to a subscribed mailing list</entry></row>
<row><entry>~U</entry><entry>unread messages</entry></row>
<row><entry>~v</entry><entry>messages part of a collapsed thread.</entry></row>
<row><entry>~V</entry><entry>cryptographically verified messages</entry></row>
<row><entry>~x <emphasis>EXPR</emphasis></entry><entry>messages which contain <emphasis>EXPR</emphasis> in the <quote>References</quote> or <quote>In-Reply-To</quote> field</entry></row>
<row><entry>~X [<emphasis>MIN</emphasis>]-[<emphasis>MAX</emphasis>]</entry><entry>messages with <emphasis>MIN</emphasis> to <emphasis>MAX</emphasis> attachments *)</entry></row>
<row><entry>~y <emphasis>EXPR</emphasis></entry><entry>messages which contain <emphasis>EXPR</emphasis> in the <quote>X-Label</quote> field</entry></row>
<row><entry>~z [<emphasis>MIN</emphasis>]-[<emphasis>MAX</emphasis>]</entry><entry>messages with a size in the range <emphasis>MIN</emphasis> to <emphasis>MAX</emphasis> *) **)</entry></row>
<row><entry>~=</entry><entry>duplicated messages (see <link linkend="duplicate-threads">$duplicate_threads</link>)</entry></row>
<row><entry>~$</entry><entry>unreferenced messages (requires threaded view)</entry></row>
<row><entry>~(<emphasis>PATTERN</emphasis>)</entry><entry>messages in threads
containing messages matching <emphasis>PATTERN</emphasis>, e.g. all
threads containing messages from you: ~(~P)</entry></row>
</tbody>
</tgroup>
</table>

<para>
Where <emphasis>EXPR</emphasis> is a <link linkend="regexp">regular expression</link>, and <emphasis>GROUP</emphasis> is an
<link linkend="addrgroup">address group</link>.
</para>

<para>
*) The forms <quote>&lt;[<emphasis>MAX</emphasis>]</quote>,
<quote>&gt;[<emphasis>MIN</emphasis>]</quote>,
<quote>[<emphasis>MIN</emphasis>]-</quote> and
<quote>-[<emphasis>MAX</emphasis>]</quote> are allowed, too.
</para>

<para>
**) The suffixes <quote>K</quote> and <quote>M</quote> are allowed to
specify kilobyte and megabyte respectively.
</para>

<para>
Special attention has to be payed when using regular expressions inside
of patterns.  Specifically, Mutt's parser for these patterns will strip
one level of backslash (<quote>\</quote>), which is normally used for
quoting.  If it is your intention to use a backslash in the regular
expression, you will need to use two backslashes instead
(<quote>\\</quote>). You can force Mutt to treat
<emphasis>EXPR</emphasis> as a simple string instead of a regular
expression by using = instead of ~ in the pattern name. For example,
<literal>=b *.*</literal> will find all messages that contain the
literal string <quote>*.*</quote>. Simple string matches are less
powerful than regular expressions but can be considerably faster. This
is especially true for IMAP folders, because string matches can be
performed on the server instead of by fetching every message. IMAP
treats <literal>=h</literal> specially: it must be of the form
<quote>header: substring</quote> and will not partially match header
names. The substring part may be omitted if you simply wish to find
messages containing a particular header without regard to its value.
</para>

<para>
Patterns matching lists of addresses (notably c, C, p, P and t) match if
there is at least one match in the whole list. If you want to make sure
that all elements of that list match, you need to prefix your pattern
with <quote>^</quote>.  This example matches all mails which only has
recipients from Germany.
</para>

<example id="ex-recips">
<title>Matching all addresses in address lists</title>
<screen>
^~C \.de$
</screen>
</example>

</sect2>

<sect2 id="simple-searches">
<title>Simple Searches</title>

<para>
Mutt supports two versions of so called <quote>simple
searches</quote>. These are issued if the query entered for searching,
limiting and similar operations does not seem to contain a valid pattern
modifier (i.e. it does not contain one of these characters:
<quote>~</quote>, <quote>=</quote> or <quote>%</quote>). If the query is
supposed to contain one of these special characters, they must be
escaped by prepending a backslash (<quote>\</quote>).
</para>

<para>
The first type is by checking whether the query string equals
a keyword case-insensitively from <xref linkend="tab-simplesearch-keywords"/>:
If that is the case, Mutt will use the shown pattern modifier instead.
If a keyword would conflict with your search keyword, you need to turn
it into a regular expression to avoid matching the keyword table. For
example, if you want to find all messages matching <quote>flag</quote>
(using <link linkend="simple-search">$simple_search</link>)
but don't want to match flagged messages, simply search for
<quote><literal>[f]lag</literal></quote>.
</para>

<table id="tab-simplesearch-keywords">
<title>Simple search keywords</title>
<tgroup cols="2">
<thead>
<row><entry>Keyword</entry><entry>Pattern modifier</entry></row>
</thead>
<tbody>
<row><entry>all</entry><entry>~A</entry></row>
<row><entry>.</entry><entry>~A</entry></row>
<row><entry>^</entry><entry>~A</entry></row>
<row><entry>del</entry><entry>~D</entry></row>
<row><entry>flag</entry><entry>~F</entry></row>
<row><entry>new</entry><entry>~N</entry></row>
<row><entry>old</entry><entry>~O</entry></row>
<row><entry>repl</entry><entry>~Q</entry></row>
<row><entry>read</entry><entry>~R</entry></row>
<row><entry>tag</entry><entry>~T</entry></row>
<row><entry>unread</entry><entry>~U</entry></row>
</tbody>
</tgroup>
</table>

<para>
The second type of simple search is to build a complex search pattern
using <link linkend="simple-search">$simple_search</link> as a
template. Mutt will insert your query properly quoted and search for the
composed complex query.
</para>

</sect2>

<sect2 id="complex-patterns">
<title>Nesting and Boolean Operators</title>

<para>
Logical AND is performed by specifying more than one criterion.  For
example:
</para>

<screen>
~t mutt ~f elkins
</screen>

<para>
would select messages which contain the word <quote>mutt</quote> in the
list of recipients <emphasis>and</emphasis> that have the word
<quote>elkins</quote> in the <quote>From</quote> header field.
</para>

<para>
Mutt also recognizes the following operators to create more complex
search patterns:
</para>

<itemizedlist>
<listitem>

<para>
! &mdash; logical NOT operator
</para>
</listitem>
<listitem>

<para>
| &mdash; logical OR operator
</para>
</listitem>
<listitem>

<para>
() &mdash; logical grouping operator
</para>
</listitem>

</itemizedlist>

<para>
Here is an example illustrating a complex search pattern.  This pattern
will select all messages which do not contain <quote>mutt</quote> in the
<quote>To</quote> or <quote>Cc</quote> field and which are from
<quote>elkins</quote>.
</para>

<example id="ex-pattern-bool">
<title>Using boolean operators in patterns</title>
<screen>
!(~t mutt|~c mutt) ~f elkins
</screen>
</example>

<para>
Here is an example using white space in the regular expression (note the
<quote>'</quote> and <quote>"</quote> delimiters).  For this to match,
the mail's subject must match the <quote>^Junk +From +Me$</quote> and it
must be from either <quote>Jim +Somebody</quote> or <quote>Ed
+SomeoneElse</quote>:
</para>

<screen>
'~s "^Junk +From +Me$" ~f ("Jim +Somebody"|"Ed +SomeoneElse")'
</screen>

<note>
<para>
If a regular expression contains parenthesis, or a vertical bar ("|"),
you <emphasis>must</emphasis> enclose the expression in double or single
quotes since those characters are also used to separate different parts
of Mutt's pattern language.  For example: <literal>~f
"me@(mutt\.org|cs\.hmc\.edu)"</literal> Without the quotes, the
parenthesis wouldn't end.  This would be separated to two OR'd patterns:
<emphasis>~f me@(mutt\.org</emphasis> and
<emphasis>cs\.hmc\.edu)</emphasis>. They are never what you want.
</para>
</note>

</sect2>

<sect2 id="date-patterns">
<title>Searching by Date</title>

<para>
Mutt supports two types of dates, <emphasis>absolute</emphasis> and
<emphasis>relative</emphasis>.
</para>

<sect3 id="date-absolute">
<title>Absolute Dates</title>

<para>
Dates <emphasis>must</emphasis> be in DD/MM/YY format (month and year
are optional, defaulting to the current month and year).  An example of
a valid range of dates is:
</para>

<screen>
Limit to messages matching: ~d 20/1/95-31/10
</screen>

<para>
If you omit the minimum (first) date, and just specify
<quote>-DD/MM/YY</quote>, all messages <emphasis>before</emphasis> the
given date will be selected.  If you omit the maximum (second) date, and
specify <quote>DD/MM/YY-</quote>, all messages
<emphasis>after</emphasis> the given date will be selected.  If you
specify a single date with no dash (<quote>-</quote>), only messages
sent on the given date will be selected.
</para>

<para>
You can add error margins to absolute dates.  An error margin is a sign
(+ or -), followed by a digit, followed by one of the units in <xref
linkend="tab-date-units"/>. As a special case, you can replace the sign
by a <quote>*</quote> character, which is equivalent to giving identical
plus and minus error margins.
</para>

<table id="tab-date-units">
<title>Date units</title>
<tgroup cols="2">
<thead>
<row><entry>Unit</entry><entry>Description</entry></row>
</thead>
<tbody>
<row><entry>y</entry><entry>Years</entry></row>
<row><entry>m</entry><entry>Months</entry></row>
<row><entry>w</entry><entry>Weeks</entry></row>
<row><entry>d</entry><entry>Days</entry></row>
</tbody>
</tgroup>
</table>

<para>
Example: To select any messages two weeks around January 15, 2001, you'd
use the following pattern:
</para>

<screen>
Limit to messages matching: ~d 15/1/2001*2w
</screen>

</sect3>

<sect3 id="dates-relative">
<title>Relative Dates</title>

<para>
This type of date is relative to the current date, and may be specified
as:
</para>

<itemizedlist>
<listitem>

<para>
&gt;<emphasis>offset</emphasis> for messages older than
<emphasis>offset</emphasis> units
</para>
</listitem>
<listitem>

<para>
&lt;<emphasis>offset</emphasis> for messages newer than
<emphasis>offset</emphasis> units
</para>
</listitem>
<listitem>

<para>
=<emphasis>offset</emphasis> for messages exactly
<emphasis>offset</emphasis> units old
</para>
</listitem>

</itemizedlist>

<para>
<emphasis>offset</emphasis> is specified as a positive number with one
of the units from <xref linkend="tab-date-units"/>.
</para>

<para>
Example: to select messages less than 1 month old, you would use
</para>

<screen>
Limit to messages matching: ~d &lt;1m
</screen>

<note>
<para>
All dates used when searching are relative to the
<emphasis>local</emphasis> time zone, so unless you change the setting
of your <link linkend="index-format">$index_format</link> to include a
<literal>%[...]</literal> format, these are <emphasis>not</emphasis> the
dates shown in the main index.
</para>
</note>

</sect3>

</sect2>

</sect1>

<sect1 id="tags">
<title>Using Tags</title>

<para>
Sometimes it is desirable to perform an operation on a group of messages
all at once rather than one at a time.  An example might be to save
messages to a mailing list to a separate folder, or to delete all
messages with a given subject.  To tag all messages matching a pattern,
use the <literal>&lt;tag-pattern&gt;</literal> function, which is bound
to <quote>shift-T</quote> by default.  Or you can select individual
messages by hand using the <literal>&lt;tag-message&gt;</literal>
function, which is bound to <quote>t</quote> by default.  See <link
linkend="patterns">patterns</link> for Mutt's pattern matching syntax.
</para>

<para>
Once you have tagged the desired messages, you can use the
<quote>tag-prefix</quote> operator, which is the <quote>;</quote>
(semicolon) key by default.  When the <quote>tag-prefix</quote> operator
is used, the <emphasis>next</emphasis> operation will be applied to all
tagged messages if that operation can be used in that manner.  If the
<link linkend="auto-tag">$auto_tag</link> variable is set, the next
operation applies to the tagged messages automatically, without
requiring the <quote>tag-prefix</quote>.
</para>

<para>
In <link linkend="macro"><command>macro</command>s</link> or <link
linkend="push"><command>push</command></link> commands, you can use the
<literal>&lt;tag-prefix-cond&gt;</literal> operator.  If there are no
tagged messages, Mutt will <quote>eat</quote> the rest of the macro to
abort it's execution.  Mutt will stop <quote>eating</quote> the macro
when it encounters the <literal>&lt;end-cond&gt;</literal> operator;
after this operator the rest of the macro will be executed as normal.
</para>

</sect1>

<sect1 id="hooks">
<title>Using Hooks</title>

<para>
A <emphasis>hook</emphasis> is a concept found in many other programs
which allows you to execute arbitrary commands before performing some
operation.  For example, you may wish to tailor your configuration based
upon which mailbox you are reading, or to whom you are sending mail.  In
the Mutt world, a <emphasis>hook</emphasis> consists of a <link
linkend="regexp">regular expression</link> or <link
linkend="patterns">pattern</link> along with a configuration
option/command.  See:

<itemizedlist>

<listitem>
<para>
<link linkend="account-hook"><command>account-hook</command></link>
</para>
</listitem>

<listitem>
<para>
<link linkend="charset-hook"><command>charset-hook</command></link>
</para>
</listitem>

<listitem>
<para>
<link linkend="crypt-hook"><command>crypt-hook</command></link>
</para>
</listitem>

<listitem>
<para>
<link linkend="fcc-hook"><command>fcc-hook</command></link>
</para>
</listitem>

<listitem>
<para>
<link linkend="fcc-save-hook"><command>fcc-save-hook</command></link>
</para>
</listitem>

<listitem>
<para>
<link linkend="folder-hook"><command>folder-hook</command></link>
</para>
</listitem>

<listitem>
<para>
<link linkend="iconv-hook"><command>iconv-hook</command></link>
</para>
</listitem>

<listitem>
<para>
<link linkend="mbox-hook"><command>mbox-hook</command></link>
</para>
</listitem>

<listitem>
<para>
<link linkend="message-hook"><command>message-hook</command></link>
</para>
</listitem>

<listitem>
<para>
<link linkend="reply-hook"><command>reply-hook</command></link>
</para>
</listitem>

<listitem>
<para>
<link linkend="save-hook"><command>save-hook</command></link>
</para>
</listitem>

<listitem>
<para>
<link linkend="send-hook"><command>send-hook</command></link>
</para>
</listitem>

<listitem>
<para>
<link linkend="send2-hook"><command>send2-hook</command></link>
</para>
</listitem>

</itemizedlist>

for specific details on each type of <emphasis>hook</emphasis> available.
</para>

<note>
<para>
If a hook changes configuration settings, these changes remain effective
until the end of the current Mutt session. As this is generally not
desired, a <quote>default</quote> hook needs to be added before all
other hooks of that type to restore configuration defaults.
</para>
</note>

<example id="ex-default-hook">
<title>Specifying a <quote>default</quote> hook</title>
<screen>
send-hook . 'unmy_hdr From:'
send-hook ~C'^b@b\.b$' my_hdr from: c@c.c
</screen>
</example>

<para>
In <xref linkend="ex-default-hook"/>, by default the value of <link
linkend="from">$from</link> and <link
linkend="realname">$realname</link> is not overridden. When sending
messages either To: or Cc: to <literal>&lt;b@b.b&gt;</literal>, the
From: header is changed to <literal>&lt;c@c.c&gt;</literal>.
</para>

<sect2 id="pattern-hook" xreflabel="Message Matching in Hooks">
<title>Message Matching in Hooks</title>

<para>
Hooks that act upon messages (<command>message-hook</command>,
<command>reply-hook</command>, <command>send-hook</command>,
<command>send2-hook</command>, <command>save-hook</command>,
<command>fcc-hook</command>) are evaluated in a slightly different
manner. For the other types of hooks, a <link linkend="regexp">regular
expression</link> is sufficient.  But in dealing with messages a finer
grain of control is needed for matching since for different purposes you
want to match different criteria.
</para>

<para>
Mutt allows the use of the <link linkend="patterns">search
pattern</link> language for matching messages in hook commands.  This
works in exactly the same way as it would when
<emphasis>limiting</emphasis> or <emphasis>searching</emphasis> the
mailbox, except that you are restricted to those operators which match
information Mutt extracts from the header of the message (i.e., from,
to, cc, date, subject, etc.).
</para>

<para>
For example, if you wanted to set your return address based upon sending
mail to a specific address, you could do something like:
</para>

<screen>
send-hook '~t ^me@cs\.hmc\.edu$' 'my_hdr From: Mutt User &lt;user@host&gt;'
</screen>

<para>
which would execute the given command when sending mail to
<emphasis>me@cs.hmc.edu</emphasis>.
</para>

<para>
However, it is not required that you write the pattern to match using
the full searching language.  You can still specify a simple
<emphasis>regular expression</emphasis> like the other hooks, in which
case Mutt will translate your pattern into the full language, using the
translation specified by the <link
linkend="default-hook">$default_hook</link> variable.  The pattern is
translated at the time the hook is declared, so the value of <link
linkend="default-hook">$default_hook</link> that is in effect at that
time will be used.
</para>

</sect2>

<sect2 id="mailbox-hook" xreflabel="Mailbox Matching in Hooks">
<title>Mailbox Matching in Hooks</title>

<para>
Hooks that match against mailboxes (<command>folder-hook</command>,
<command>mbox-hook</command>) apply both <link linkend="regexp">regular
expression</link> syntax as well as <link linkend="shortcuts">mailbox
shortcut</link> expansion on the regexp parameter.  There is some
overlap between these, so special attention should be paid to the first
character of the regexp.
</para>

<screen>
# Here, ^ will expand to "the current mailbox" not "beginning of string":
folder-hook ^/home/user/Mail/bar "set sort=threads"

# If you want ^ to be interpreted as "beginning of string", one workaround
# is to enclose the regexp in parenthesis:
folder-hook (^/home/user/Mail/bar) "set sort=threads"

# This will expand to the default save folder for the alias "imap.example.com", which
# is probably not what you want:
folder-hook @imap.example.com "set sort=threads"

# A workaround is to use parenthesis or a backslash:
folder-hook (@imap.example.com) "set sort=threads"
folder-hook '\@imap.example.com' "set sort=threads"
</screen>

<para>
Keep in mind that mailbox shortcut expansion on the regexp parameter
takes place when the hook is initially parsed, not when the hook is
matching against a mailbox.  When Mutt starts up and is reading the
.muttrc, some mailbox shortcuts may not be usable.  For example, the
"current mailbox" shortcut, ^, will expand to an empty string because no
mailbox has been opened yet.  Mutt will issue an error for this case or
if the mailbox shortcut results in an empty regexp.
</para>

</sect2>

</sect1>

<sect1 id="query">
<title>External Address Queries</title>

<para>
Mutt supports connecting to external directory databases such as LDAP,
ph/qi, bbdb, or NIS through a wrapper script which connects to Mutt
using a simple interface.  Using the <link
linkend="query-command">$query_command</link> variable, you specify the
wrapper command to use.  For example:
</para>

<screen>
set query_command = "mutt_ldap_query.pl %s"
</screen>

<para>
The wrapper script should accept the query on the command-line.  It
should return a one line message, then each matching response on a
single line, each line containing a tab separated address then name then
some other optional information.  On error, or if there are no matching
addresses, return a non-zero exit code and a one line error message.
</para>

<para>
An example multiple response output:
</para>

<screen>
Searching database ... 20 entries ... 3 matching:
me@cs.hmc.edu           Michael Elkins  mutt dude
blong@fiction.net       Brandon Long    mutt and more
roessler@does-not-exist.org        Thomas Roessler mutt pgp
</screen>

<para>
There are two mechanisms for accessing the query function of Mutt.  One
is to do a query from the index menu using the
<literal>&lt;query&gt;</literal> function (default: Q).  This will
prompt for a query, then bring up the query menu which will list the
matching responses.  From the query menu, you can select addresses to
create aliases, or to mail.  You can tag multiple addresses to mail,
start a new query, or have a new query appended to the current
responses.
</para>

<para>
The other mechanism for accessing the query function is for address
completion, similar to the alias completion.  In any prompt for address
entry, you can use the <literal>&lt;complete-query&gt;</literal>
function (default: ^T) to run a query based on the current address you
have typed.  Like aliases, Mutt will look for what you have typed back
to the last space or comma.  If there is a single response for that
query, Mutt will expand the address in place.  If there are multiple
responses, Mutt will activate the query menu.  At the query menu, you
can select one or more addresses to be added to the prompt.
</para>

</sect1>

<sect1 id="mailbox-formats">
<title>Mailbox Formats</title>

<para>
Mutt supports reading and writing of four different local mailbox
formats: mbox, MMDF, MH and Maildir.  The mailbox type is auto detected,
so there is no need to use a flag for different mailbox types.  When
creating new mailboxes, Mutt uses the default specified with the <link
linkend="mbox-type">$mbox_type</link> variable. A short description of
the formats follows.
</para>

<para>
<emphasis>mbox</emphasis>.  This is a widely used mailbox format for
UNIX.  All messages are stored in a single file.  Each message has a
line of the form:
</para>

<screen>
From me@cs.hmc.edu Fri, 11 Apr 1997 11:44:56 PST
</screen>

<para>
to denote the start of a new message (this is often referred to as the
<quote>From_</quote> line). The mbox format requires mailbox locking, is
prone to mailbox corruption with concurrently writing clients or
misinterpreted From_ lines. Depending on the environment, new mail
detection can be unreliable. Mbox folders are fast to open and easy to
archive.
</para>

<para>
<emphasis>MMDF</emphasis>.  This is a variant of the
<emphasis>mbox</emphasis> format.  Each message is surrounded by lines
containing <quote>^A^A^A^A</quote> (four times control-A's). The same
problems as for mbox apply (also with finding the right message
separator as four control-A's may appear in message bodies).
</para>

<para>
<emphasis>MH</emphasis>. A radical departure from
<emphasis>mbox</emphasis> and <emphasis>MMDF</emphasis>, a mailbox
consists of a directory and each message is stored in a separate file.
The filename indicates the message number (however, this is may not
correspond to the message number Mutt displays). Deleted messages are
renamed with a comma (<quote>,</quote>) prepended to the filename. Mutt
detects this type of mailbox by looking for either
<literal>.mh_sequences</literal> or <literal>.xmhcache</literal> files
(needed to distinguish normal directories from MH mailboxes). MH is more
robust with concurrent clients writing the mailbox, but still may suffer
from lost flags; message corruption is less likely to occur than with
mbox/mmdf. It's usually slower to open compared to mbox/mmdf since many
small files have to be read (Mutt provides <xref
linkend="header-caching"/> to greatly speed this process up).  Depending
on the environment, MH is not very disk-space efficient.
</para>

<para>
<emphasis>Maildir</emphasis>.  The newest of the mailbox formats, used
by the Qmail MTA (a replacement for sendmail).  Similar to
<emphasis>MH</emphasis>, except that it adds three subdirectories of the
mailbox: <emphasis>tmp</emphasis>, <emphasis>new</emphasis> and
<emphasis>cur</emphasis>.  Filenames for the messages are chosen in such
a way they are unique, even when two programs are writing the mailbox
over NFS, which means that no file locking is needed and corruption is
very unlikely. Maildir maybe slower to open without caching in Mutt, it
too is not very disk-space efficient depending on the environment. Since
no additional files are used for metadata (which is embedded in the
message filenames) and Maildir is locking-free, it's easy to sync across
different machines using file-level synchronization tools.
</para>

</sect1>

<sect1 id="shortcuts">
<title>Mailbox Shortcuts</title>

<para>
There are a number of built in shortcuts which refer to specific
mailboxes.  These shortcuts can be used anywhere you are prompted for a
file or mailbox path or in path-related configuration variables. Note
that these only work at the beginning of a string.
</para>

<table id="tab-mailbox-shortcuts">
<title>Mailbox shortcuts</title>
<tgroup cols="2">
<thead>
<row><entry>Shortcut</entry><entry>Refers to...</entry></row>
</thead>
<tbody>
<row><entry><literal>!</literal></entry><entry>your <link linkend="spoolfile">$spoolfile</link> (incoming) mailbox</entry></row>
<row><entry><literal>&gt;</literal></entry><entry>your <link linkend="mbox">$mbox</link> file</entry></row>
<row><entry><literal>&lt;</literal></entry><entry>your <link linkend="record">$record</link> file</entry></row>
<row><entry><literal>^</literal></entry><entry>the current mailbox</entry></row>
<row><entry><literal>-</literal> or <literal>!!</literal></entry><entry>the file you've last visited</entry></row>
<row><entry><literal>~</literal></entry><entry>your home directory</entry></row>
<row><entry><literal>=</literal> or <literal>+</literal></entry><entry>your <link linkend="folder">$folder</link> directory</entry></row>
<row><entry><emphasis>@alias</emphasis></entry><entry>to the <link linkend="save-hook">default save folder</link> as determined by the address of the alias</entry></row>
</tbody>
</tgroup>
</table>

<para>
For example, to store a copy of outgoing messages in the folder they
were composed in, a <link
linkend="folder-hook"><command>folder-hook</command></link> can be used
to set <link linkend="record">$record</link>:
</para>

<screen>
folder-hook . 'set record=^'</screen>

</sect1>

<sect1 id="using-lists">
<title>Handling Mailing Lists</title>

<para>
Mutt has a few configuration options that make dealing with large
amounts of mail easier.  The first thing you must do is to let Mutt know
what addresses you consider to be mailing lists (technically this does
not have to be a mailing list, but that is what it is most often used
for), and what lists you are subscribed to.  This is accomplished
through the use of the <link linkend="lists"><command>lists</command>
and <command>subscribe</command></link> commands in your
<literal>.muttrc</literal>.
</para>

<para>
Now that Mutt knows what your mailing lists are, it can do several
things, the first of which is the ability to show the name of a list
through which you received a message (i.e., of a subscribed list) in the
<emphasis>index</emphasis> menu display.  This is useful to distinguish
between personal and list mail in the same mailbox.  In the <link
linkend="index-format">$index_format</link> variable, the expando
<quote>%L</quote> will print the string <quote>To &lt;list&gt;</quote>
when <quote>list</quote> appears in the <quote>To</quote> field, and
<quote>Cc &lt;list&gt;</quote> when it appears in the <quote>Cc</quote>
field (otherwise it prints the name of the author).
</para>

<para>
Often times the <quote>To</quote> and <quote>Cc</quote> fields in
mailing list messages tend to get quite large. Most people do not bother
to remove the author of the message they reply to from the list,
resulting in two or more copies being sent to that person.  The
<literal>&lt;list-reply&gt;</literal> function, which by default is
bound to <quote>L</quote> in the <emphasis>index</emphasis> menu and
<emphasis>pager</emphasis>, helps reduce the clutter by only replying to
the known mailing list addresses instead of all recipients (except as
specified by <literal>Mail-Followup-To</literal>, see below).
</para>

<para>
Mutt also supports the <literal>Mail-Followup-To</literal> header.  When
you send a message to a list of recipients which includes one or several
subscribed mailing lists, and if the <link
linkend="followup-to">$followup_to</link> option is set, Mutt will
generate a Mail-Followup-To header which contains all the recipients to
whom you send this message, but not your address. This indicates that
group-replies or list-replies (also known as <quote>followups</quote>)
to this message should only be sent to the original recipients of the
message, and not separately to you - you'll receive your copy through
one of the mailing lists you are subscribed to.
</para>

<para>
Conversely, when group-replying or list-replying to a message which has
a <literal>Mail-Followup-To</literal> header, Mutt will respect this
header if the <link
linkend="honor-followup-to">$honor_followup_to</link> configuration
variable is set.  Using <link linkend="list-reply">list-reply</link>
will in this case also make sure that the reply goes to the mailing
list, even if it's not specified in the list of recipients in the
<literal>Mail-Followup-To</literal>.
</para>

<note>
<para>
When header editing is enabled, you can create a
<literal>Mail-Followup-To</literal> header manually.  Mutt will only
auto-generate this header if it doesn't exist when you send the message.
</para>
</note>

<para>
The other method some mailing list admins use is to generate a
<quote>Reply-To</quote> field which points back to the mailing list
address rather than the author of the message.  This can create problems
when trying to reply directly to the author in private, since most mail
clients will automatically reply to the address given in the
<quote>Reply-To</quote> field.  Mutt uses the <link
linkend="reply-to">$reply_to</link> variable to help decide which
address to use.  If set to <emphasis>ask-yes</emphasis> or
<emphasis>ask-no</emphasis>, you will be prompted as to whether or not
you would like to use the address given in the <quote>Reply-To</quote>
field, or reply directly to the address given in the <quote>From</quote>
field.  When set to <emphasis>yes</emphasis>, the
<quote>Reply-To</quote> field will be used when present.
</para>

<para>
The <quote>X-Label:</quote> header field can be used to further identify
mailing lists or list subject matter (or just to annotate messages
individually).  The <link linkend="index-format">$index_format</link>
variable's <quote>%y</quote> and <quote>%Y</quote> expandos can be used
to expand <quote>X-Label:</quote> fields in the index, and Mutt's
pattern-matcher can match regular expressions to <quote>X-Label:</quote>
fields with the <quote>~y</quote> selector.  <quote>X-Label:</quote> is
not a standard message header field, but it can easily be inserted by
procmail and other mail filtering agents.
</para>

<para>
Lastly, Mutt has the ability to <link linkend="sort">sort</link> the
mailbox into <link linkend="threads">threads</link>.  A thread is a
group of messages which all relate to the same subject.  This is usually
organized into a tree-like structure where a message and all of its
replies are represented graphically.  If you've ever used a threaded
news client, this is the same concept.  It makes dealing with large
volume mailing lists easier because you can easily delete uninteresting
threads and quickly find topics of value.
</para>

</sect1>

<sect1 id="new-mail">
<title>New Mail Detection</title>

<para>
Mutt supports setups with multiple folders, allowing all of them to be
monitored for new mail (see <xref linkend="mailboxes"/> for details).
</para>

<sect2 id="new-mail-formats">
<title>How New Mail Detection Works</title>

<para>
For Mbox and Mmdf folders, new mail is detected by comparing access
and/or modification times of files: Mutt assumes a folder has new mail
if it wasn't accessed after it was last modified. Utilities like
<literal>biff</literal> or <literal>frm</literal> or any other program
which accesses the mailbox might cause Mutt to never detect new mail for
that mailbox if they do not properly reset the access time. Other
possible causes of Mutt not detecting new mail in these folders are
backup tools (updating access times) or filesystems mounted without
access time update support (for Linux systems, see the
<literal>relatime</literal> option).
</para>

<note>
<para>
Contrary to older Mutt releases, it now maintains the new mail status of
a folder by properly resetting the access time if the folder contains at
least one message which is neither read, nor deleted, nor marked as old.
</para>
</note>

<para>
In cases where new mail detection for Mbox or Mmdf folders appears to be
unreliable, the <link linkend="check-mbox-size">$check_mbox_size</link>
option can be used to make Mutt track and consult file sizes for new
mail detection instead which won't work for size-neutral changes.
</para>

<para>
New mail for Maildir is assumed if there is one message in the
<literal>new/</literal> subdirectory which is not marked deleted (see
<link linkend="maildir-trash">$maildir_trash</link>). For MH folders, a
mailbox is considered having new mail if there's at least one message in
the <quote>unseen</quote> sequence as specified by <link
linkend="mh-seq-unseen">$mh_seq_unseen</link>.
</para>

<para>
Mutt does not poll POP3 folders for new mail, it only periodically
checks the currently opened folder (if it's a POP3 folder).
</para>

<para>
For IMAP, by default Mutt uses recent message counts provided by the
server to detect new mail. If the <link
linkend="imap-idle">$imap_idle</link> option is set, it'll use the IMAP
IDLE extension if advertised by the server.
</para>

</sect2>

<sect2 id="new-mail-polling">
<title>Polling For New Mail</title>

<para>
When in the index menu and being idle (also see <link
linkend="timeout">$timeout</link>), Mutt periodically checks for new
mail in all folders which have been configured via the
<command>mailboxes</command> command. The interval depends on the folder
type: for local/IMAP folders it consults <link
linkend="mail-check">$mail_check</link> and <link
linkend="pop-checkinterval">$pop_checkinterval</link> for POP folders.
</para>

<para>
Outside the index menu the directory browser supports checking for new
mail using the <literal>&lt;check-new&gt;</literal> function which is
unbound by default. Pressing TAB will bring up a menu showing the files
specified by the <command>mailboxes</command> command, and indicate
which contain new messages. Mutt will automatically enter this mode when
invoked from the command line with the <literal>-y</literal> option.
</para>

<para>
For the pager, index and directory browser menus, Mutt contains the
<literal>&lt;buffy-list&gt;</literal> function (bound to
<quote>.</quote> by default) which will print a list of folders with new
mail in the command line at the bottom of the screen.
</para>

<para>
For the index, by default Mutt displays the number of mailboxes with new
mail in the status bar, please refer to the <link
linkend="status-format">$status_format</link> variable for details.
</para>

<para>
When changing folders, Mutt fills the prompt with the first folder from
the mailboxes list containing new mail (if any), pressing
<literal>&lt;Space&gt;</literal> will cycle through folders with new
mail.  The (by default unbound) function
<literal>&lt;next-unread-mailbox&gt;</literal> in the index can be used
to immediately open the next folder with unread mail (if any).
</para>

</sect2>

</sect1>

<sect1 id="editing-threads">
<title>Editing Threads</title>

<para>
Mutt has the ability to dynamically restructure threads that are broken
either by misconfigured software or bad behavior from some
correspondents. This allows to clean your mailboxes from these
annoyances which make it hard to follow a discussion.
</para>

<sect2 id="link-threads">
<title>Linking Threads</title>

<para>
Some mailers tend to <quote>forget</quote> to correctly set the
<quote>In-Reply-To:</quote> and <quote>References:</quote> headers when
replying to a message. This results in broken discussions because Mutt
has not enough information to guess the correct threading.  You can fix
this by tagging the reply, then moving to the parent message and using
the <literal>&lt;link-threads&gt;</literal> function (bound to &amp; by
default). The reply will then be connected to this parent message.
</para>

<para>
You can also connect multiple children at once, tagging them and using
the <literal>&lt;tag-prefix&gt;</literal> command (<quote>;</quote>) or
the <link linkend="auto-tag">$auto_tag</link> option.
</para>

</sect2>

<sect2 id="break-threads">
<title>Breaking Threads</title>

<para>
On mailing lists, some people are in the bad habit of starting a new
discussion by hitting <quote>reply</quote> to any message from the list
and changing the subject to a totally unrelated one.  You can fix such
threads by using the <literal>&lt;break-thread&gt;</literal> function
(bound by default to #), which will turn the subthread starting from the
current message into a whole different thread.
</para>

</sect2>

</sect1>

<sect1 id="dsn">
<title>Delivery Status Notification (DSN) Support</title>

<para>
RFC1894 defines a set of MIME content types for relaying information
about the status of electronic mail messages.  These can be thought of
as <quote>return receipts.</quote>
</para>

<para>
To support DSN, there are two variables. <link
linkend="dsn-notify">$dsn_notify</link> is used to request receipts for
different results (such as failed message, message delivered, etc.).
<link linkend="dsn-return">$dsn_return</link> requests how much of your
message should be returned with the receipt (headers or full message).
</para>

<para>
When using <link linkend="sendmail">$sendmail</link> for mail delivery,
you need to use either Berkeley sendmail 8.8.x (or greater) a MTA
supporting DSN command line options compatible to Sendmail: The -N and
-R options can be used by the mail client to make requests as to what
type of status messages should be returned. Please consider your MTA
documentation whether DSN is supported.
</para>

<para>
For SMTP delivery using <link linkend="smtp-url">$smtp_url</link>, it
depends on the capabilities announced by the server whether Mutt will
attempt to request DSN or not.
</para>

</sect1>

<sect1 id="urlview">
<title>Start a WWW Browser on URLs</title>

<para>
If a message contains URLs, it is efficient to get a menu with all the
URLs and start a WWW browser on one of them.  This functionality is
provided by the external urlview program which can be retrieved at
<ulink
url="ftp://ftp.mutt.org/mutt/contrib/">ftp://ftp.mutt.org/mutt/contrib/</ulink>
and the configuration commands:
</para>

<screen>
macro index \cb |urlview\n
macro pager \cb |urlview\n
</screen>

</sect1>

<sect1 id="misc-topics">
<title>Miscellany</title>

<para>
This section documents various features that fit nowhere else.
</para>

<variablelist>
<varlistentry>
<term>
Address normalization
</term>
<listitem>
<para>
Mutt normalizes all e-mail addresses to the simplest form possible. If
an address contains a realname, the form <emphasis>Joe User
&lt;joe@example.com&gt;</emphasis> is used and the pure e-mail address
without angle brackets otherwise, i.e. just
<emphasis>joe@example.com</emphasis>.
</para>
<para>
This normalization affects all headers Mutt generates including aliases.
</para>
</listitem>
</varlistentry>
<varlistentry>
<term>
Initial folder selection
</term>
<listitem>
<para>
The folder Mutt opens at startup is determined as follows: the folder
specified in the <literal>$MAIL</literal> environment variable if
present. Otherwise, the value of <literal>$MAILDIR</literal> is taken
into account. If that isn't present either, Mutt takes the user's
mailbox in the mailspool as determined at compile-time (which may also
reside in the home directory). The <link
linkend="spoolfile">$spoolfile</link> setting overrides this
selection. Highest priority has the mailbox given with the
<literal>-f</literal> command line option.
</para>
</listitem>
</varlistentry>
</variablelist>

</sect1>

</chapter>

<chapter id="mimesupport">
<title>Mutt's MIME Support</title>

<para>
Quite a bit of effort has been made to make Mutt the premier text-mode
MIME MUA.  Every effort has been made to provide the functionality that
the discerning MIME user requires, and the conformance to the standards
wherever possible.  When configuring Mutt for MIME, there are two extra
types of configuration files which Mutt uses.  One is the
<literal>mime.types</literal> file, which contains the mapping of file
extensions to IANA MIME types.  The other is the
<literal>mailcap</literal> file, which specifies the external commands
to use for handling specific MIME types.
</para>

<sect1 id="using-mime">
<title>Using MIME in Mutt</title>

<sect2 id="mime-overview">
<title>MIME Overview</title>

<para>
MIME is short for <quote>Multipurpose Internet Mail Extension</quote>
and describes mechanisms to internationalize and structure mail
messages. Before the introduction of MIME, messages had a single text
part and were limited to us-ascii header and content. With MIME,
messages can have attachments (and even attachments which itself have
attachments and thus form a tree structure), nearly arbitrary characters
can be used for sender names, recipients and subjects.
</para>

<para>
Besides the handling of non-ascii characters in message headers, to Mutt
the most important aspect of MIME are so-called MIME types. These are
constructed using a <emphasis>major</emphasis> and
<emphasis>minor</emphasis> type separated by a forward slash.  These
specify details about the content that follows. Based upon these, Mutt
decides how to handle this part. The most popular major type is
<quote><literal>text</literal></quote> with minor types for plain text,
HTML and various other formats. Major types also exist for images,
audio, video and of course general application data (e.g. to separate
cryptographically signed data with a signature, send office documents,
and in general arbitrary binary data). There's also the
<literal>multipart</literal> major type which represents the root of a
subtree of MIME parts. A list of supported MIME types can be found in
<xref linkend="supported-mime-types"/>.
</para>

<para>
MIME also defines a set of encoding schemes for transporting MIME
content over the network: <literal>7bit</literal>,
<literal>8bit</literal>, <literal>quoted-printable</literal>,
<literal>base64</literal> and <literal>binary</literal>. There're some
rules when to choose what for encoding headers and/or body (if needed),
and Mutt will in general make a good choice.
</para>

<para>
Mutt does most of MIME encoding/decoding behind the scenes to form
messages conforming to MIME on the sending side. On reception, it can be
flexibly configured as to how what MIME structure is displayed (and if
it's displayed): these decisions are based on the content's MIME type.
There are three areas/menus in dealing with MIME: the pager (while
viewing a message), the attachment menu and the compose menu.
</para>

</sect2>

<sect2 id="mime-pager">
<title>Viewing MIME Messages in the Pager</title>

<para>
When you select a message from the index and view it in the pager, Mutt
decodes as much of a message as possible to a text representation.  Mutt
internally supports a number of MIME types, including the
<literal>text</literal> major type (with all minor types), the
<literal>message/rfc822</literal> (mail messages) type and some
<literal>multipart</literal> types. In addition, it recognizes a variety
of PGP MIME types, including PGP/MIME and
<literal>application/pgp</literal>.
</para>

<para>
Mutt will denote attachments with a couple lines describing them.
These lines are of the form:
</para>

<screen>
[-- Attachment #1: Description --]
[-- Type: text/plain, Encoding: 7bit, Size: 10000 --]
</screen>

<para>
Where the <emphasis>Description</emphasis> is the description or
filename given for the attachment, and the <emphasis>Encoding</emphasis>
is one of the already mentioned content encodings.
</para>

<para>
If Mutt cannot deal with a MIME type, it will display a message like:
</para>

<screen>
[-- image/gif is unsupported (use 'v' to view this part) --]
</screen>

</sect2>

<sect2 id="attach-menu">
<title>The Attachment Menu</title>

<para>
The default binding for <literal>&lt;view-attachments&gt;</literal> is
<quote>v</quote>, which displays the attachment menu for a message.  The
attachment menu displays a list of the attachments in a message.  From
the attachment menu, you can save, print, pipe, delete, and view
attachments.  You can apply these operations to a group of attachments
at once, by tagging the attachments and by using the
<literal>&lt;tag-prefix&gt;</literal> operator.  You can also reply to
the current message from this menu, and only the current attachment (or
the attachments tagged) will be quoted in your reply.  You can view
attachments as text, or view them using the mailcap viewer definition
(the mailcap mechanism is explained later in detail).
</para>

<para>
Finally, you can apply the usual message-related functions (like <link
linkend="resend-message"><literal>&lt;resend-message&gt;</literal></link>,
and the <literal>&lt;reply&gt;</literal> and
<literal>&lt;forward&gt;</literal> functions) to attachments of type
<literal>message/rfc822</literal>.
</para>

<para>
See table <xref linkend="tab-attachment-bindings"/> for all available
functions.
</para>

</sect2>

<sect2 id="compose-menu">
<title>The Compose Menu</title>

<para>
The compose menu is the menu you see before you send a message.  It
allows you to edit the recipient list, the subject, and other aspects of
your message.  It also contains a list of the attachments of your
message, including the main body.  From this menu, you can print, copy,
filter, pipe, edit, compose, review, and rename an attachment or a list
of tagged attachments.  You can also modifying the attachment
information, notably the type, encoding and description.
</para>

<para>
Attachments appear as follows by default:
</para>

<screen>
- 1 [text/plain, 7bit, 1K]           /tmp/mutt-euler-8082-0 &lt;no description&gt;
  2 [applica/x-gunzip, base64, 422K] ~/src/mutt-0.85.tar.gz &lt;no description&gt;
</screen>

<para>
The <quote>-</quote> denotes that Mutt will delete the file after
sending (or postponing, or canceling) the message.  It can be toggled
with the <literal>&lt;toggle-unlink&gt;</literal> command (default: u).
The next field is the MIME content-type, and can be changed with the
<literal>&lt;edit-type&gt;</literal> command (default: ^T).  The next
field is the encoding for the attachment, which allows a binary message
to be encoded for transmission on 7bit links.  It can be changed with
the <literal>&lt;edit-encoding&gt;</literal> command (default: ^E).  The
next field is the size of the attachment, rounded to kilobytes or
megabytes.  The next field is the filename, which can be changed with
the <literal>&lt;rename-file&gt;</literal> command (default: R).  The
final field is the description of the attachment, and can be changed
with the <literal>&lt;edit-description&gt;</literal> command (default:
d). See <link linkend="attach-format">$attach_format</link> for a full
list of available expandos to format this display to your needs.
</para>

</sect2>

</sect1>

<sect1 id="mime-types">
<title>MIME Type Configuration with <literal>mime.types</literal></title>

<para>
To get most out of MIME, it's important that a MIME part's content type
matches the content as closely as possible so that the recipient's
client can automatically select the right viewer for the
content. However, there's no reliable for Mutt to know how to detect
every possible file type. Instead, it uses a simple plain text mapping
file that specifies what file extension corresponds to what MIME
type. This file is called <literal>mime.types</literal>.
</para>

<para>
When you add an attachment to your mail message, Mutt searches your
personal <literal>mime.types</literal> file at
<literal>$HOME/.mime.types</literal>, and then the system
<literal>mime.types</literal> file at
<literal>/usr/local/share/mutt/mime.types</literal> or
<literal>/etc/mime.types</literal>
</para>

<para>
Each line starts with the full MIME type, followed by a space and
space-separated list of file extensions. For example you could use:
</para>

<example id="ex-mime-types">
<title><literal>mime.types</literal></title>
<screen>
application/postscript          ps eps
application/pgp                 pgp
audio/x-aiff                    aif aifc aiff
</screen>
</example>

<para>
A sample <literal>mime.types</literal> file comes with the Mutt
distribution, and should contain most of the MIME types you are likely
to use.
</para>

<para>
If Mutt can not determine the MIME type by the extension of the file you
attach, it will look at the file.  If the file is free of binary
information, Mutt will assume that the file is plain text, and mark it
as <literal>text/plain</literal>.  If the file contains binary
information, then Mutt will mark it as
<literal>application/octet-stream</literal>.  You can change the MIME
type that Mutt assigns to an attachment by using the
<literal>&lt;edit-type&gt;</literal> command from the compose menu
(default: ^T), see <xref linkend="supported-mime-types"/> for supported
major types. Mutt recognizes all of these if the appropriate entry is
found in the <literal>mime.types</literal> file. Non-recognized mime
types should only be used if the recipient of the message is likely to
be expecting such attachments.
</para>

<table id="supported-mime-types">
<title>Supported MIME types</title>
<tgroup cols="3">
<thead>
<row><entry>MIME major type</entry><entry>Standard</entry><entry>Description</entry></row>
</thead>
<tbody>
<row><entry><literal>application</literal></entry><entry>yes</entry><entry>General application data</entry></row>
<row><entry><literal>audio</literal></entry><entry>yes</entry><entry>Audio data</entry></row>
<row><entry><literal>image</literal></entry><entry>yes</entry><entry>Image data</entry></row>
<row><entry><literal>message</literal></entry><entry>yes</entry><entry>Mail messages, message status information</entry></row>
<row><entry><literal>model</literal></entry><entry>yes</entry><entry>VRML and other modeling data</entry></row>
<row><entry><literal>multipart</literal></entry><entry>yes</entry><entry>Container for other MIME parts</entry></row>
<row><entry><literal>text</literal></entry><entry>yes</entry><entry>Text data</entry></row>
<row><entry><literal>video</literal></entry><entry>yes</entry><entry>Video data</entry></row>
<row><entry><literal>chemical</literal></entry><entry>no</entry><entry>Mostly molecular data</entry></row>
</tbody>
</tgroup>
</table>

<para>
MIME types are not arbitrary, they need to be assigned by <ulink
url="http://www.iana.org/assignments/media-types/">IANA</ulink>.
</para>

</sect1>

<sect1 id="mailcap">
<title>MIME Viewer Configuration with Mailcap</title>

<para>
Mutt supports RFC 1524 MIME Configuration, in particular the Unix
specific format specified in Appendix A of RFC 1524.  This file format
is commonly referred to as the <quote>mailcap</quote> format.  Many MIME
compliant programs utilize the mailcap format, allowing you to specify
handling for all MIME types in one place for all programs.  Programs
known to use this format include Firefox, lynx and metamail.
</para>

<para>
In order to handle various MIME types that Mutt doesn't have built-in
support for, it parses a series of external configuration files to find
an external handler. The default search string for these files is a
colon delimited list containing the following files:
</para>

<orderedlist>
<listitem><para><literal>$HOME/.mailcap</literal></para></listitem>
<listitem><para><literal>$PKGDATADIR/mailcap</literal></para></listitem>
<listitem><para><literal>$SYSCONFDIR/mailcap</literal></para></listitem>
<listitem><para><literal>/etc/mailcap</literal></para></listitem>
<listitem><para><literal>/usr/etc/mailcap</literal></para></listitem>
<listitem><para><literal>/usr/local/etc/mailcap</literal></para></listitem>
</orderedlist>

<para>
where <literal>$HOME</literal> is your home directory. The
<literal>$PKGDATADIR</literal> and the <literal>$SYSCONFDIR</literal>
directories depend on where Mutt is installed: the former is the default
for shared data, the latter for system configuration files.
</para>

<para>
The default search path can be obtained by running the following
command:
</para>

<screen>
mutt -nF /dev/null -Q mailcap_path
</screen>

<para>
In particular, the metamail distribution will install a mailcap file,
usually as <literal>/usr/local/etc/mailcap</literal>, which contains
some baseline entries.
</para>

<sect2 id="mailcap-basics">
<title>The Basics of the Mailcap File</title>

<para>
A mailcap file consists of a series of lines which are comments, blank,
or definitions.
</para>

<para>
A comment line consists of a # character followed by anything you want.
</para>

<para>
A blank line is blank.
</para>

<para>
A definition line consists of a content type, a view command, and any
number of optional fields.  Each field of a definition line is divided
by a semicolon <quote>;</quote> character.
</para>

<para>
The content type is specified in the MIME standard
<quote>type/subtype</quote> notation.  For example,
<literal>text/plain</literal>, <literal>text/html</literal>,
<literal>image/gif</literal>, etc.  In addition, the mailcap format
includes two formats for wildcards, one using the special
<quote>*</quote> subtype, the other is the implicit wild, where you only
include the major type.  For example, <literal>image/*</literal>, or
<literal>video</literal> will match all image types and video types,
respectively.
</para>

<para>
The view command is a Unix command for viewing the type specified. There
are two different types of commands supported. The default is to send
the body of the MIME message to the command on stdin. You can change
this behavior by using <literal>%s</literal> as a parameter to your view
command.  This will cause Mutt to save the body of the MIME message to a
temporary file, and then call the view command with the
<literal>%s</literal> replaced by the name of the temporary file. In
both cases, Mutt will turn over the terminal to the view program until
the program quits, at which time Mutt will remove the temporary file if
it exists. This means that mailcap does <emphasis>not</emphasis> work
out of the box with programs which detach themselves from the terminal
right after starting, like <literal>open</literal> on Mac OS X. In order
to nevertheless use these programs with mailcap, you probably need
custom shell scripts.
</para>

<para>
So, in the simplest form, you can send a <literal>text/plain</literal>
message to the external pager more on standard input:
</para>

<screen>
text/plain; more
</screen>

<para>
Or, you could send the message as a file:
</para>

<screen>
text/plain; more %s
</screen>

<para>
Perhaps you would like to use lynx to interactively view a
<literal>text/html</literal> message:
</para>

<screen>
text/html; lynx %s
</screen>

<para>
In this case, lynx does not support viewing a file from standard input,
so you must use the <literal>%s</literal> syntax.
</para>

<note>
<para>
<emphasis>Some older versions of lynx contain a bug where they will
check the mailcap file for a viewer for <literal>text/html</literal>.
They will find the line which calls lynx, and run it.  This causes lynx
to continuously spawn itself to view the object.</emphasis>
</para>
</note>

<para>
On the other hand, maybe you don't want to use lynx interactively, you
just want to have it convert the <literal>text/html</literal> to
<literal>text/plain</literal>, then you can use:
</para>

<screen>
text/html; lynx -dump %s | more
</screen>

<para>
Perhaps you wish to use lynx to view <literal>text/html</literal> files,
and a pager on all other text formats, then you would use the following:
</para>

<screen>
text/html; lynx %s
text/*; more
</screen>

</sect2>

<sect2 id="secure-mailcap">
<title>Secure Use of Mailcap</title>

<para>
The interpretation of shell meta-characters embedded in MIME parameters
can lead to security problems in general.  Mutt tries to quote
parameters in expansion of <literal>%s</literal> syntaxes properly, and
avoids risky characters by substituting them, see the <link
linkend="mailcap-sanitize">$mailcap_sanitize</link> variable.
</para>

<para>
Although Mutt's procedures to invoke programs with mailcap seem to be
safe, there are other applications parsing mailcap, maybe taking less
care of it.  Therefore you should pay attention to the following rules:
</para>

<para>
<emphasis>Keep the %-expandos away from shell quoting.</emphasis> Don't
quote them with single or double quotes.  Mutt does this for you, the
right way, as should any other program which interprets mailcap.  Don't
put them into backtick expansions.  Be highly careful with evil
statements, and avoid them if possible at all.  Trying to fix broken
behavior with quotes introduces new leaks &mdash; there is no
alternative to correct quoting in the first place.
</para>

<para>
If you have to use the %-expandos' values in context where you need
quoting or backtick expansions, put that value into a shell variable and
reference the shell variable where necessary, as in the following
example (using <literal>$charset</literal> inside the backtick expansion
is safe, since it is not itself subject to any further expansion):
</para>

<screen>
text/test-mailcap-bug; cat %s; copiousoutput; test=charset=%{charset} \
        &amp;&amp; test "`echo $charset | tr '[A-Z]' '[a-z]'`" != iso-8859-1
</screen>

</sect2>

<sect2 id="advanced-mailcap">
<title>Advanced Mailcap Usage</title>

<sect3 id="optional-mailcap-fields">
<title>Optional Fields</title>

<para>
In addition to the required content-type and view command fields, you
can add semi-colon <quote>;</quote> separated fields to set flags and
other options.  Mutt recognizes the following optional fields:
</para>

<variablelist>

<varlistentry>
<term>copiousoutput</term>
<listitem>
<para>
This flag tells Mutt that the command passes possibly large amounts of
text on standard output.  This causes Mutt to invoke a pager (either
the internal pager or the external pager defined by the pager variable)
on the output of the view command.  Without this flag, Mutt assumes that
the command is interactive.  One could use this to replace the pipe to
<literal>more</literal> in the <literal>lynx -dump</literal> example in
the Basic section:
</para>

<screen>
text/html; lynx -dump %s ; copiousoutput
</screen>

<para>
This will cause lynx to format the <literal>text/html</literal> output
as <literal>text/plain</literal> and Mutt will use your standard pager
to display the results.
</para>

<para>
Note that when using the built-in pager, <emphasis>only</emphasis>
entries with this flag will be considered a handler for a MIME type
&mdash; all other entries will be ignored.
</para>
</listitem>
</varlistentry>
<varlistentry>
<term>needsterminal</term>
<listitem>
<para>
Mutt uses this flag when viewing attachments with <link
linkend="auto-view"><command>auto_view</command></link>, in order to
decide whether it should honor the setting of the <link
linkend="wait-key">$wait_key</link> variable or not.  When an attachment
is viewed using an interactive program, and the corresponding mailcap
entry has a <emphasis>needsterminal</emphasis> flag, Mutt will use <link
linkend="wait-key">$wait_key</link> and the exit status of the program
to decide if it will ask you to press a key after the external program
has exited.  In all other situations it will not prompt you for a key.
</para>
</listitem>
</varlistentry>
<varlistentry>
<term>compose=&lt;command&gt;</term>
<listitem>
<para>
This flag specifies the command to use to create a new attachment of a
specific MIME type.  Mutt supports this from the compose menu.
</para>
</listitem>
</varlistentry>
<varlistentry>
<term>composetyped=&lt;command&gt;</term>
<listitem>
<para>
This flag specifies the command to use to create a new attachment of a
specific MIME type.  This command differs from the compose command in
that Mutt will expect standard MIME headers on the data.  This can be
used to specify parameters, filename, description, etc. for a new
attachment.  Mutt supports this from the compose menu.
</para>
</listitem>
</varlistentry>
<varlistentry>
<term>print=&lt;command&gt;</term>
<listitem>
<para>
This flag specifies the command to use to print a specific MIME type.
Mutt supports this from the attachment and compose menus.
</para>
</listitem>
</varlistentry>
<varlistentry>
<term>edit=&lt;command&gt;</term>
<listitem>
<para>
This flag specifies the command to use to edit a specific MIME type.
Mutt supports this from the compose menu, and also uses it to compose
new attachments.  Mutt will default to the defined <link
linkend="editor">$editor</link> for text attachments.
</para>
</listitem>
</varlistentry>
<varlistentry>
<term>nametemplate=&lt;template&gt;</term>
<listitem>
<para>
This field specifies the format for the file denoted by
<literal>%s</literal> in the command fields.  Certain programs will
require a certain file extension, for instance, to correctly view a
file.  For instance, lynx will only interpret a file as
<literal>text/html</literal> if the file ends in
<literal>.html</literal>.  So, you would specify lynx as a
<literal>text/html</literal> viewer with a line in the mailcap file
like:
</para>

<screen>
text/html; lynx %s; nametemplate=%s.html
</screen>

</listitem>
</varlistentry>
<varlistentry>
<term>test=&lt;command&gt;</term>
<listitem>
<para>
This field specifies a command to run to test whether this mailcap entry
should be used.  The command is defined with the command expansion rules
defined in the next section.  If the command returns 0, then the test
passed, and Mutt uses this entry.  If the command returns non-zero, then
the test failed, and Mutt continues searching for the right entry.  Note
that the content-type must match before Mutt performs the test.  For
example:
</para>

<screen>
text/html; firefox -remote 'openURL(%s)' ; test=RunningX
text/html; lynx %s
</screen>

<para>
In this example, Mutt will run the program <literal>RunningX</literal>
which will return 0 if the X Window manager is running, and non-zero if
it isn't.  If <literal>RunningX</literal> returns 0, then Mutt will run
firefox to display the <literal>text/html</literal> object.  If RunningX
doesn't return 0, then Mutt will go on to the next entry and use lynx to
display the <literal>text/html</literal> object.
</para>
</listitem>
</varlistentry>
</variablelist>

</sect3>

<sect3 id="mailcap-search-order">
<title>Search Order</title>

<para>
When searching for an entry in the mailcap file, Mutt will search for
the most useful entry for its purpose.  For instance, if you are
attempting to print an <literal>image/gif</literal>, and you have the
following entries in your mailcap file, Mutt will search for an entry
with the print command:
</para>

<screen>
image/*;        xv %s
image/gif;      ; print= anytopnm %s | pnmtops | lpr; \
                nametemplate=%s.gif
</screen>

<para>
Mutt will skip the <literal>image/*</literal> entry and use the
<literal>image/gif</literal> entry with the print command.
</para>

<para>
In addition, you can use this with <link
linkend="auto-view"><command>auto_view</command></link> to denote two
commands for viewing an attachment, one to be viewed automatically, the
other to be viewed interactively from the attachment menu using the
<literal>&lt;view-mailcap&gt;</literal> function (bound to
<quote>m</quote> by default). In addition, you can then use the test
feature to determine which viewer to use interactively depending on your
environment.
</para>

<screen>
text/html;      firefox -remote 'openURL(%s)' ; test=RunningX
text/html;      lynx %s; nametemplate=%s.html
text/html;      lynx -dump %s; nametemplate=%s.html; copiousoutput
</screen>

<para>
For <link linkend="auto-view"><command>auto_view</command></link>, Mutt
will choose the third entry because of the
<literal>copiousoutput</literal> tag.  For interactive viewing, Mutt
will run the program <literal>RunningX</literal> to determine if it
should use the first entry.  If the program returns non-zero, Mutt will
use the second entry for interactive viewing. The last entry is for
inline display in the pager and the
<literal>&lt;view-attach&gt;</literal> function in the attachment menu.
</para>

<para>
Entries with the <literal>copiousoutput</literal> tag should always be
specified as the last one per type. For non-interactive use, the last
entry will then actually be the first matching one with the tag set.
For non-interactive use, only <literal>copiousoutput</literal>-tagged
entries are considered. For interactive use, Mutt ignores this tag and
treats all entries equally. Therefore, if not specified last, all
following entries without this tag would never be considered for
<literal>&lt;view-attach&gt;</literal> because the
<literal>copiousoutput</literal> before them matched already.
</para>

</sect3>

<sect3 id="mailcap-command-expansion">
<title>Command Expansion</title>

<para>
The various commands defined in the mailcap files are passed to the
<literal>/bin/sh</literal> shell using the <literal>system(3)</literal>
function.  Before the command is passed to <literal>/bin/sh
-c</literal>, it is parsed to expand various special parameters with
information from Mutt.  The keywords Mutt expands are:
</para>

<variablelist>

<varlistentry>
<term>%s</term>
<listitem>
<para>
As seen in the basic mailcap section, this variable is expanded to a
filename specified by the calling program.  This file contains the body
of the message to view/print/edit or where the composing program should
place the results of composition.  In addition, the use of this keyword
causes Mutt to not pass the body of the message to the view/print/edit
program on stdin.
</para>
</listitem>
</varlistentry>
<varlistentry>
<term>%t</term>
<listitem>
<para>
Mutt will expand <literal>%t</literal> to the text representation of the
content type of the message in the same form as the first parameter of
the mailcap definition line, i.e. <literal>text/html</literal> or
<literal>image/gif</literal>.
</para>
</listitem>
</varlistentry>
<varlistentry>
<term>%{&lt;parameter&gt;}</term>
<listitem>
<para>
Mutt will expand this to the value of the specified parameter from the
Content-Type: line of the mail message.  For instance, if your mail
message contains:
</para>

<screen>
Content-Type: text/plain; charset=iso-8859-1
</screen>

<para>
then Mutt will expand <literal>%{charset}</literal> to
<quote>iso-8859-1</quote>.  The default metamail mailcap file uses this
feature to test the charset to spawn an xterm using the right charset to
view the message.
</para>
</listitem>
</varlistentry>
<varlistentry>
<term>\%</term>
<listitem>
<para>
This will be replaced by a literal <literal>%</literal>.
</para>
</listitem>
</varlistentry>
</variablelist>

<para>
Mutt does not currently support the <literal>%F</literal> and
<literal>%n</literal> keywords specified in RFC 1524.  The main purpose
of these parameters is for multipart messages, which is handled
internally by Mutt.
</para>

</sect3>

</sect2>

<sect2 id="mailcap-example">
<title>Example Mailcap Files</title>

<para>
This mailcap file is fairly simple and standard:
</para>

<screen>
<emphasis role="comment"># I'm always running X :)</emphasis>
video/*;        xanim %s &gt; /dev/null
image/*;        xv %s &gt; /dev/null

<emphasis role="comment"># I'm always running firefox (if my computer had more memory, maybe)</emphasis>
text/html;      firefox -remote 'openURL(%s)'
</screen>

<para>
This mailcap file shows quite a number of examples:
</para>

<screen>
<emphasis role="comment"># Use xanim to view all videos   Xanim produces a header on startup,
# send that to /dev/null so I don't see it</emphasis>
video/*;        xanim %s &gt; /dev/null

<emphasis role="comment"># Send html to a running firefox by remote</emphasis>
text/html;      firefox -remote 'openURL(%s)'; test=RunningFirefox

<emphasis role="comment"># If I'm not running firefox but I am running X, start firefox on the
# object</emphasis>
text/html;      firefox %s; test=RunningX

<emphasis role="comment"># Else use lynx to view it as text</emphasis>
text/html;      lynx %s

<emphasis role="comment"># This version would convert the text/html to text/plain</emphasis>
text/html;      lynx -dump %s; copiousoutput

<emphasis role="comment"># I use enscript to print text in two columns to a page</emphasis>
text/*;         more %s; print=enscript -2Gr %s

<emphasis role="comment"># Firefox adds a flag to tell itself to view jpegs internally</emphasis>
image/jpeg;xv %s; x-mozilla-flags=internal

<emphasis role="comment"># Use xv to view images if I'm running X</emphasis>
<emphasis role="comment"># In addition, this uses the \ to extend the line and set my editor</emphasis>
<emphasis role="comment"># for images</emphasis>
image/*;xv %s; test=RunningX; \
        edit=xpaint %s

<emphasis role="comment"># Convert images to text using the netpbm tools</emphasis>
image/*;  (anytopnm %s | pnmscale -xysize 80 46 | ppmtopgm | pgmtopbm |
pbmtoascii -1x2 ) 2&gt;&amp;1 ; copiousoutput

<emphasis role="comment"># Send excel spreadsheets to my NT box</emphasis>
application/ms-excel; open.pl %s
</screen>

</sect2>

</sect1>

<sect1 id="auto-view">
<title>MIME Autoview</title>

<para>
Usage:
</para>

<cmdsynopsis>
<command>auto_view</command>
<arg choice="plain">
<replaceable>mimetype</replaceable>
</arg>
<arg choice="opt" rep="repeat">
<replaceable>mimetype</replaceable>
</arg>

<command>unauto_view</command>
<group choice="req">
<arg choice="plain">
<replaceable>*</replaceable>
</arg>
<arg choice="plain" rep="repeat">
<replaceable>mimetype</replaceable>
</arg>
</group>
</cmdsynopsis>

<para>
In addition to explicitly telling Mutt to view an attachment with the
MIME viewer defined in the mailcap file from the attachments menu, Mutt
has support for automatically viewing MIME attachments while in the
pager.
</para>

<para>
For this to work, you must define a viewer in the mailcap file which
uses the <literal>copiousoutput</literal> option to denote that it is
non-interactive.  Usually, you also use the entry to convert the
attachment to a text representation which you can view in the pager.
</para>

<para>
You then use the <command>auto_view</command> configuration command to
list the content-types that you wish to view automatically.  For
instance, if you set it to:
</para>

<screen>
auto_view text/html application/x-gunzip \
  application/postscript image/gif application/x-tar-gz
</screen>

<para>
...Mutt would try to find corresponding entries for rendering
attachments of these types as text. A corresponding mailcap could look
like:
</para>

<screen>
text/html;      lynx -dump %s; copiousoutput; nametemplate=%s.html
image/*;        anytopnm %s | pnmscale -xsize 80 -ysize 50 | ppmtopgm | \
                pgmtopbm | pbmtoascii ; copiousoutput
application/x-gunzip;   gzcat; copiousoutput
application/x-tar-gz; gunzip -c %s | tar -tf - ; copiousoutput
application/postscript; ps2ascii %s; copiousoutput
</screen>

<para>
<command>unauto_view</command> can be used to remove previous entries
from the <command>auto_view</command> list.  This can be used with <link
linkend="message-hook"><command>message-hook</command></link> to
autoview messages based on size, etc.
<quote><command>unauto_view</command> *</quote> will remove all previous
entries.
</para>

</sect1>

<sect1 id="alternative-order">
<title>MIME Multipart/Alternative</title>

<para>
The <literal>multipart/alternative</literal> container type only has
child MIME parts which represent the same content in an alternative
way. This is often used to send HTML messages which contain an
alternative plain text representation.
</para>

<para>
Mutt has some heuristics for determining which attachment of a
<literal>multipart/alternative</literal> type to display:
</para>

<orderedlist>
<listitem>
<para>
First, Mutt will check the <command>alternative_order</command> list to
determine if one of the available types is preferred.  It consists of a
number of MIME types in order, including support for implicit and
explicit wildcards. For example:
</para>

<screen>
alternative_order text/enriched text/plain text \
  application/postscript image/*
</screen>
</listitem>
<listitem>
<para>
Next, Mutt will check if any of the types have a defined <link
linkend="auto-view"><command>auto_view</command></link>, and use that.
</para>
</listitem>
<listitem>
<para>
Failing that, Mutt will look for any text type.
</para>
</listitem>
<listitem>
<para>
As a last attempt, Mutt will look for any type it knows how to handle.
</para>
</listitem>
</orderedlist>

<para>
To remove a MIME type from the <command>alternative_order</command>
list, use the <command>unalternative_order</command> command.
</para>

</sect1>

<sect1 id="attachments">
<title>Attachment Searching and Counting</title>

<para>
If you ever lose track of attachments in your mailboxes, Mutt's
attachment-counting and -searching support might be for you.  You can
make your message index display the number of qualifying attachments in
each message, or search for messages by attachment count.  You also can
configure what kinds of attachments qualify for this feature with the
<command>attachments</command> and <command>unattachments</command>
commands.
</para>

<para>
In order to provide this information, Mutt needs to fully MIME-parse all
messages affected first. This can slow down operation especially for
remote mail folders such as IMAP because all messages have to be
downloaded first regardless whether the user really wants to view them
or not though using <xref linkend="body-caching"/> usually means to
download the message just once.
</para>

<para>
The syntax is:
</para>

<cmdsynopsis>
<command>attachments</command>
<arg choice="plain">
<replaceable>{ + | - }disposition</replaceable>
</arg>
<arg choice="plain">
<replaceable>mime-type</replaceable>
</arg>

<command>unattachments</command>
<arg choice="plain">
<replaceable>{ + | - }disposition</replaceable>
</arg>
<arg choice="plain">
<replaceable>mime-type</replaceable>
</arg>

<command>attachments</command>
<arg choice="plain">
<replaceable>?</replaceable>
</arg>
</cmdsynopsis>

<para>
<emphasis>disposition</emphasis> is the attachment's Content-Disposition
type &mdash; either <literal>inline</literal> or
<literal>attachment</literal>.  You can abbreviate this to
<literal>I</literal> or <literal>A</literal>.
</para>

<para>
Disposition is prefixed by either a <quote>+</quote> symbol or a
<quote>-</quote> symbol.  If it's a <quote>+</quote>, you're saying that
you want to allow this disposition and MIME type to qualify.  If it's a
<quote>-</quote>, you're saying that this disposition and MIME type is
an exception to previous <quote>+</quote> rules.  There are examples
below of how this is useful.
</para>

<para>
<emphasis>mime-type</emphasis> is the MIME type of the attachment you
want the command to affect.  A MIME type is always of the format
<literal>major/minor</literal>, where <literal>major</literal> describes
the broad category of document you're looking at, and
<literal>minor</literal> describes the specific type within that
category.  The major part of mime-type must be literal text (or the
special token <quote><literal>*</literal></quote>), but the minor part
may be a regular expression.  (Therefore,
<quote><literal>*/.*</literal></quote> matches any MIME type.)
</para>

<para>
The MIME types you give to the <command>attachments</command> directive
are a kind of pattern.  When you use the <command>attachments</command>
directive, the patterns you specify are added to a list.  When you use
<command>unattachments</command>, the pattern is removed from the list.
The patterns are not expanded and matched to specific MIME types at this
time &mdash; they're just text in a list.  They're only matched when
actually evaluating a message.
</para>

<para>
Some examples might help to illustrate.  The examples that are not
commented out define the default configuration of the lists.
</para>

<example id="ex-attach-count">
<title>Attachment counting</title>
<screen>
<emphasis role="comment">
# Removing a pattern from a list removes that pattern literally. It
# does not remove any type matching the pattern.
#
#  attachments   +A */.*
#  attachments   +A image/jpeg
#  unattachments +A */.*
#
# This leaves "attached" image/jpeg files on the allowed attachments
# list. It does not remove all items, as you might expect, because the
# second */.* is not a matching expression at this time.
#
# Remember: "unattachments" only undoes what "attachments" has done!
# It does not trigger any matching on actual messages.

# Qualify any MIME part with an "attachment" disposition, EXCEPT for
# text/x-vcard and application/pgp parts. (PGP parts are already known
# to mutt, and can be searched for with ~g, ~G, and ~k.)
#
# I've added x-pkcs7 to this, since it functions (for S/MIME)
# analogously to PGP signature attachments. S/MIME isn't supported
# in a stock mutt build, but we can still treat it specially here.
#
</emphasis>
attachments   +A */.*
attachments   -A text/x-vcard application/pgp.*
attachments   -A application/x-pkcs7-.*

<emphasis role="comment">
# Discount all MIME parts with an "inline" disposition, unless they're
# text/plain. (Why inline a text/plain part unless it's external to the
# message flow?)
</emphasis>
attachments   +I text/plain

<emphasis role="comment">
# These two lines make Mutt qualify MIME containers.  (So, for example,
# a message/rfc822 forward will count as an attachment.)  The first
# line is unnecessary if you already have "attach-allow */.*", of
# course.  These are off by default!  The MIME elements contained
# within a message/* or multipart/* are still examined, even if the
# containers themselves don't qualify.

#attachments  +A message/.* multipart/.*
#attachments  +I message/.* multipart/.*
</emphasis>

<emphasis role="comment">## You probably don't really care to know about deleted attachments.</emphasis>
attachments   -A message/external-body
attachments   -I message/external-body
</screen>
</example>

<para>
Entering the command <quote><command>attachments</command> ?</quote> as
a command will list your current settings in Muttrc format, so that it
can be pasted elsewhere.
</para>

</sect1>

<sect1 id="mime-lookup">
<title>MIME Lookup</title>

<para>
Usage:
</para>

<cmdsynopsis>
<command>mime_lookup</command>
<arg choice="plain">
<replaceable>mimetype</replaceable>
</arg>
<arg choice="opt" rep="repeat">
<replaceable>mimetype</replaceable>
</arg>

<command>unmime_lookup</command>
<group choice="req">
<arg choice="plain">
<replaceable>*</replaceable>
</arg>
<arg choice="plain" rep="repeat">
<replaceable>mimetype</replaceable>
</arg>
</group>
</cmdsynopsis>

<para>
Mutt's <command>mime_lookup</command> list specifies a list of MIME
types that should <emphasis>not</emphasis> be treated according to their
mailcap entry.  This option is designed to deal with binary types such
as <literal>application/octet-stream</literal>.  When an attachment's
MIME type is listed in <command>mime_lookup</command>, then the
extension of the filename will be compared to the list of extensions in
the <literal>mime.types</literal> file.  The MIME type associated with
this extension will then be used to process the attachment according to
the rules in the mailcap file and according to any other configuration
options (such as <command>auto_view</command>) specified.  Common usage
would be:
</para>

<screen>
mime_lookup application/octet-stream application/X-Lotus-Manuscript
</screen>

<para>
In addition, the <literal>unmime_lookup</literal> command may be used to
disable this feature for any particular MIME type if it had been set,
for example, in a global <literal>.muttrc</literal>.
</para>

</sect1>

</chapter>

<chapter id="optionalfeatures">
<title>Optional Features</title>

<sect1 id="optionalfeatures-notes">
<title>General Notes</title>

<sect2 id="compile-time-features">
<title>Enabling/Disabling Features</title>

<para>
Mutt supports several of optional features which can be enabled or
disabled at compile-time by giving the <emphasis>configure</emphasis>
script certain arguments. These are listed in the <quote>Optional
features</quote> section of the <emphasis>configure --help</emphasis>
output.
</para>

<para>
Which features are enabled or disabled can later be determined from the
output of <literal>mutt -v</literal>. If a compile option starts with
<quote>+</quote> it is enabled and disabled if prefixed with
<quote>-</quote>. For example, if Mutt was compiled using GnuTLS for
encrypted communication instead of OpenSSL, <literal>mutt -v</literal>
would contain:
</para>

<screen>
-USE_SSL_OPENSSL +USE_SSL_GNUTLS</screen>

</sect2>

<sect2 id="url-syntax">
<title>URL Syntax</title>

<para>
Mutt optionally supports the IMAP, POP3 and SMTP protocols which require
to access servers using URLs. The canonical syntax for specifying URLs
in Mutt is (an item enclosed in <literal>[]</literal> means it is
optional and may be omitted):
</para>

<screen>
proto[s]://[username[:password]@]server[:port][/path]
</screen>

<para>
<emphasis>proto</emphasis> is the communication protocol:
<literal>imap</literal> for IMAP, <literal>pop</literal> for POP3 and
<literal>smtp</literal> for SMTP. If <quote>s</quote> for <quote>secure
communication</quote> is appended, Mutt will attempt to establish an
encrypted communication using SSL or TLS.
</para>

<para>
Since all protocols supported by Mutt support/require authentication,
login credentials may be specified in the URL. This has the advantage
that multiple IMAP, POP3 or SMTP servers may be specified (which isn't
possible using, for example, <link
linkend="imap-user">$imap_user</link>). The username may contain the
<quote>@</quote> symbol being used by many mail systems as part of the
login name. The special characters <quote>/</quote>
(<literal>%2F</literal>), <quote>:</quote> (<literal>%3A</literal>) and
<quote>%</quote> (<literal>%25</literal>) have to be URL-encoded in
usernames using the <literal>%</literal>-notation.
</para>

<para>
A password can be given, too but is not recommended if the URL is
specified in a configuration file on disk.
</para>

<para>
If no port number is given, Mutt will use the system's default for the
given protocol (usually consulting <literal>/etc/services</literal>).
</para>

<para>
The optional path is only relevant for IMAP and ignored elsewhere.
</para>

<example id="ex-url">
<title>URLs</title>
<screen>
pops://host/
imaps://user@host/INBOX/Sent
smtp://user@host:587/
</screen>
</example>

</sect2>

</sect1>

<sect1 id="ssl">
<title>SSL/TLS Support</title>

<para>
If Mutt is compiled with IMAP, POP3 and/or SMTP support, it can also be
compiled with support for SSL or TLS using either OpenSSL or GnuTLS ( by
running the <emphasis>configure</emphasis> script with the
<emphasis>--enable-ssl=...</emphasis> option for OpenSSL or
<emphasis>--enable-gnutls=...</emphasis> for GnuTLS). Mutt can then
attempt to encrypt communication with remote servers if these protocols
are suffixed with <quote>s</quote> for <quote>secure
communication</quote>.
</para>

</sect1>

<sect1 id="pop">
<title>POP3 Support</title>

<para>
If Mutt is compiled with POP3 support (by running the
<emphasis>configure</emphasis> script with the
<emphasis>--enable-pop</emphasis> flag), it has the ability to work with
mailboxes located on a remote POP3 server and fetch mail for local
browsing.
</para>

<para>
Remote POP3 servers can be accessed using URLs with the
<literal>pop</literal> protocol for unencrypted and
<literal>pops</literal> for encrypted communication, see <xref
linkend="url-syntax"/> for details.
</para>

<para>
Polling for new mail is more expensive over POP3 than locally. For this
reason the frequency at which Mutt will check for mail remotely can be
controlled by the <link
linkend="pop-checkinterval">$pop_checkinterval</link> variable, which
defaults to every 60 seconds.
</para>

<para>
POP is read-only which doesn't allow for some features like editing
messages or changing flags. However, using <xref
linkend="header-caching"/> and <xref linkend="body-caching"/> Mutt
simulates the new/old/read flags as well as flagged and replied.  Mutt
applies some logic on top of remote messages but cannot change them so
that modifications of flags are lost when messages are downloaded from
the POP server (either by Mutt or other tools).
</para>

<anchor id="fetch-mail"/>
<para>
Another way to access your POP3 mail is the
<literal>&lt;fetch-mail&gt;</literal> function (default: G).  It allows
to connect to <link linkend="pop-host">$pop_host</link>, fetch all your
new mail and place it in the local <link
linkend="spoolfile">$spoolfile</link>.  After this point, Mutt runs
exactly as if the mail had always been local.
</para>

<note>
<para>
If you only need to fetch all messages to a local mailbox you should
consider using a specialized program, such as
<literal>fetchmail(1)</literal>, <literal>getmail(1)</literal> or
similar.
</para>
</note>

</sect1>

<sect1 id="imap">
<title>IMAP Support</title>

<para>
If Mutt was compiled with IMAP support (by running the
<emphasis>configure</emphasis> script with the
<emphasis>--enable-imap</emphasis> flag), it has the ability to work
with folders located on a remote IMAP server.
</para>

<para>
You can access the remote inbox by selecting the folder by its URL (see
<xref linkend="url-syntax"/> for details) using the
<literal>imap</literal> or <literal>imaps</literal> protocol.
Alternatively, a pine-compatible notation is also supported, i.e.
<literal>{[username@]imapserver[:port][/ssl]}path/to/folder</literal>
</para>

<para>
Note that not all servers use <quote>/</quote> as the hierarchy
separator.  Mutt should correctly notice which separator is being used
by the server and convert paths accordingly.
</para>

<para>
When browsing folders on an IMAP server, you can toggle whether to look
at only the folders you are subscribed to, or all folders with the
<emphasis>toggle-subscribed</emphasis> command.  See also the <link
linkend="imap-list-subscribed">$imap_list_subscribed</link> variable.
</para>

<para>
Polling for new mail on an IMAP server can cause noticeable delays. So,
you'll want to carefully tune the <link
linkend="mail-check">$mail_check</link> and <link
linkend="timeout">$timeout</link> variables. Reasonable values are:
</para>

<screen>
set mail_check=90
set timeout=15
</screen>

<para>
with relatively good results even over slow modem lines.
</para>

<note>
<para>
Note that if you are using mbox as the mail store on UW servers prior to
v12.250, the server has been reported to disconnect a client if another
client selects the same folder.
</para>
</note>

<sect2 id="imap-browser">
<title>The IMAP Folder Browser</title>

<para>
As of version 1.2, Mutt supports browsing mailboxes on an IMAP
server. This is mostly the same as the local file browser, with the
following differences:
</para>

<itemizedlist>
<listitem>

<para>
In lieu of file permissions, Mutt displays the string
<quote>IMAP</quote>, possibly followed by the symbol <quote>+</quote>,
indicating that the entry contains both messages and subfolders. On
Cyrus-like servers folders will often contain both messages and
subfolders.
</para>
</listitem>
<listitem>

<para>
For the case where an entry can contain both messages and subfolders,
the selection key (bound to <literal>enter</literal> by default) will
choose to descend into the subfolder view. If you wish to view the
messages in that folder, you must use <literal>view-file</literal>
instead (bound to <literal>space</literal> by default).
</para>
</listitem>
<listitem>

<para>
You can create, delete and rename mailboxes with the
<literal>&lt;create-mailbox&gt;</literal>,
<literal>&lt;delete-mailbox&gt;</literal>, and
<literal>&lt;rename-mailbox&gt;</literal> commands (default bindings:
<literal>C</literal>, <literal>d</literal> and <literal>r</literal>,
respectively). You may also <literal>&lt;subscribe&gt;</literal> and
<literal>&lt;unsubscribe&gt;</literal> to mailboxes (normally these are
bound to <literal>s</literal> and <literal>u</literal>, respectively).
</para>
</listitem>

</itemizedlist>

</sect2>

<sect2 id="imap-authentication">
<title>Authentication</title>

<para>
Mutt supports four authentication methods with IMAP servers: SASL,
GSSAPI, CRAM-MD5, and LOGIN (there is a patch by Grant Edwards to add
NTLM authentication for you poor exchange users out there, but it has
yet to be integrated into the main tree). There is also support for the
pseudo-protocol ANONYMOUS, which allows you to log in to a public IMAP
server without having an account. To use ANONYMOUS, simply make your
username blank or <quote>anonymous</quote>.
</para>

<para>
SASL is a special super-authenticator, which selects among several
protocols (including GSSAPI, CRAM-MD5, ANONYMOUS, and DIGEST-MD5) the
most secure method available on your host and the server. Using some of
these methods (including DIGEST-MD5 and possibly GSSAPI), your entire
session will be encrypted and invisible to those teeming network
snoops. It is the best option if you have it. To use it, you must have
the Cyrus SASL library installed on your system and compile Mutt with
the <emphasis>--with-sasl</emphasis> flag.
</para>

<para>
Mutt will try whichever methods are compiled in and available on the
server, in the following order: SASL, ANONYMOUS, GSSAPI, CRAM-MD5,
LOGIN.
</para>

<para>
There are a few variables which control authentication:
</para>

<itemizedlist>
<listitem>

<para>
<link linkend="imap-user">$imap_user</link> - controls the username
under which you request authentication on the IMAP server, for all
authenticators. This is overridden by an explicit username in the
mailbox path (i.e. by using a mailbox name of the form
<literal>{user@host}</literal>).
</para>
</listitem>
<listitem>

<para>
<link linkend="imap-pass">$imap_pass</link> - a password which you may
preset, used by all authentication methods where a password is needed.
</para>
</listitem>
<listitem>

<para>
<link linkend="imap-authenticators">$imap_authenticators</link> - a
colon-delimited list of IMAP authentication methods to try, in the order
you wish to try them. If specified, this overrides Mutt's default
(attempt everything, in the order listed above).
</para>
</listitem>

</itemizedlist>

</sect2>

</sect1>

<sect1 id="smtp">
<title>SMTP Support</title>

<para>
Besides supporting traditional mail delivery through a
sendmail-compatible program, Mutt supports delivery through SMTP if it
was configured and built with <literal>--enable-smtp</literal>.
</para>

<para>
If the configuration variable <link linkend="smtp-url">$smtp_url</link>
is set, Mutt will contact the given SMTP server to deliver messages; if
it is unset, Mutt will use the program specified by <link
linkend="sendmail">$sendmail</link>.
</para>

<para>
For details on the URL syntax, please see <xref linkend="url-syntax"/>.
</para>

<para>
The built-in SMTP support supports encryption (the
<literal>smtps</literal> protocol using SSL or TLS) as well as SMTP
authentication using SASL. The authentication mechanisms for SASL are
specified in <link
linkend="smtp-authenticators">$smtp_authenticators</link> defaulting to
an empty list which makes Mutt try all available methods from
most-secure to least-secure.
</para>

</sect1>

<sect1 id="account-hook">
<title>Managing Multiple Accounts</title>

<para>
Usage:
</para>

<cmdsynopsis>
<command>account-hook</command>
<arg choice="plain">
<replaceable class="parameter">regexp</replaceable>
</arg>
<arg choice="plain">
<replaceable class="parameter">command</replaceable>
</arg>
</cmdsynopsis>

<para>
If you happen to have accounts on multiple IMAP, POP and/or SMTP
servers, you may find managing all the authentication settings
inconvenient and error-prone. The <link
linkend="account-hook"><command>account-hook</command></link> command
may help. This hook works like <link
linkend="folder-hook"><command>folder-hook</command></link> but is
invoked whenever Mutt needs to access a remote mailbox (including inside
the folder browser), not just when you open the mailbox. This includes
(for example) polling for new mail, storing Fcc messages and saving
messages to a folder. As a consequence, <link
linkend="account-hook"><command>account-hook</command></link> should
only be used to set connection-related settings such as passwords or
tunnel commands but not settings such as sender address or name (because
in general it should be considered unpredictable which <link
linkend="account-hook"><command>account-hook</command></link> was last
used).
</para>

<para>
Some examples:
</para>

<screen>
account-hook . 'unset imap_user; unset imap_pass; unset tunnel'
account-hook imap://host1/ 'set imap_user=me1 imap_pass=foo'
account-hook imap://host2/ 'set tunnel="ssh host2 /usr/libexec/imapd"'
account-hook smtp://user@host3/ 'set tunnel="ssh host3 /usr/libexec/smtpd"'
</screen>

<para>
To manage multiple accounts with, for example, different values of <link
linkend="record">$record</link> or sender addresses, <link
linkend="folder-hook"><command>folder-hook</command></link> has to be be
used together with the <link
linkend="mailboxes"><command>mailboxes</command></link> command.
</para>

<example id="ex-multiaccount">
<title>Managing multiple accounts</title>
<screen>
mailboxes imap://user@host1/INBOX
folder-hook imap://user@host1/ 'set folder=imap://host1/ ; set record=+INBOX/Sent'

mailboxes imap://user@host2/INBOX
folder-hook imap://user@host2/ 'set folder=imap://host2/ ; set record=+INBOX/Sent'
</screen>
</example>

<para>
In example <xref linkend="ex-multiaccount"/> the folders are defined
using <link linkend="mailboxes"><command>mailboxes</command></link> so
Mutt polls them for new mail. Each <link
linkend="folder-hook"><command>folder-hook</command></link> triggers
when one mailbox below each IMAP account is opened and sets <link
linkend="folder">$folder</link> to the account's root folder. Next, it
sets <link linkend="record">$record</link> to the
<emphasis>INBOX/Sent</emphasis> folder below the newly set <link
linkend="folder">$folder</link>. Please notice that the value the
<quote>+</quote> <link linkend="shortcuts">mailbox shortcut</link>
refers to depends on the <emphasis>current</emphasis> value of <link
linkend="folder">$folder</link> and therefore has to be set separately
per account. Setting other values like <link linkend="from">$from</link>
or <link linkend="signature">$signature</link> is analogous to setting
<link linkend="record">$record</link>.
</para>

</sect1>

<sect1 id="caching">
<title>Local Caching</title>

<para>
Mutt contains two types of local caching: <emphasis>(1)</emphasis> the
so-called <quote>header caching</quote> and <emphasis>(2)</emphasis> the
so-called <quote>body caching</quote> which are both described in this
section.
</para>

<para>
Header caching is optional as it depends on external libraries, body
caching is always enabled if Mutt is compiled with POP and/or IMAP
support as these use it (body caching requires no external library).
</para>

<sect2 id="header-caching">
<title>Header Caching</title>

<para>
Mutt provides optional support for caching message headers for the
following types of folders: IMAP, POP, Maildir and MH. Header caching
greatly speeds up opening large folders because for remote folders,
headers usually only need to be downloaded once. For Maildir and MH,
reading the headers from a single file is much faster than looking at
possibly thousands of single files (since Maildir and MH use one file
per message.)
</para>

<para>
Header caching can be enabled via the configure script and the
<emphasis>--enable-hcache</emphasis> option. It's not turned on by
default because external database libraries are required: one of
tokyocabinet, qdbm, gdbm or bdb must be present.
</para>

<para>
If enabled, <link linkend="header-cache">$header_cache</link> can be
used to either point to a file or a directory. If set to point to a
file, one database file for all folders will be used (which may result
in lower performance), but one file per folder if it points to a
directory.
</para>

</sect2>

<sect2 id="body-caching">
<title>Body Caching</title>

<para>
Both cache methods can be combined using the same directory for storage
(and for IMAP/POP even provide meaningful file names) which simplifies
manual maintenance tasks.
</para>

<para>
In addition to caching message headers only, Mutt can also cache whole
message bodies. This results in faster display of messages for POP and
IMAP folders because messages usually have to be downloaded only once.
</para>

<para>
For configuration, the variable <link linkend="message-cachedir"
>$message_cachedir</link> must point to a directory. There, Mutt will
create a hierarchy of subdirectories named like the account and mailbox
path the cache is for.
</para>

</sect2>

<sect2 id="cache-dirs">
<title>Cache Directories</title>

<para>
For using both, header and body caching, <link
linkend="header-cache">$header_cache</link> and <link
linkend="message-cachedir" >$message_cachedir</link> can be safely set
to the same value.
</para>

<para>
In a header or body cache directory, Mutt creates a directory hierarchy
named like: <literal>proto:user@hostname</literal> where
<literal>proto</literal> is either <quote>pop</quote> or
<quote>imap.</quote> Within there, for each folder, Mutt stores messages
in single files and header caches in files with the
<quote>.hcache</quote> extension.  All files can be removed as needed if
the consumed disk space becomes an issue as Mutt will silently fetch
missing items again. Pathnames are always stored in UTF-8 encoding.
</para>

<para>
For Maildir and MH, the header cache files are named after the MD5
checksum of the path.
</para>

</sect2>

<sect2 id="maint-cache">
<title>Maintenance</title>

<para>
Mutt does not (yet) support maintenance features for header cache
database files so that files have to be removed in case they grow too
big. It depends on the database library used for header caching whether
disk space freed by removing messages is re-used.
</para>

<para>
For body caches, Mutt can keep the local cache in sync with the remote
mailbox if the <link
linkend="message-cache-clean">$message_cache_clean</link> variable is
set. Cleaning means to remove messages from the cache which are no
longer present in the mailbox which only happens when other mail clients
or instances of Mutt using a different body cache location delete
messages (Mutt itself removes deleted messages from the cache when
syncing a mailbox). As cleaning can take a noticeable amount of time, it
should not be set in general but only occasionally.
</para>

</sect2>

</sect1>

<sect1 id="exact-address">
<title>Exact Address Generation</title>

<para>
Mutt supports the <quote>Name &lt;user@host&gt;</quote> address syntax
for reading and writing messages, the older <quote>user@host
(Name)</quote> syntax is only supported when reading messages. The
<emphasis>--enable-exact-address</emphasis> switch can be given to
configure to build it with write-support for the latter
syntax. <literal>EXACT_ADDRESS</literal> in the output of <literal>mutt
-v</literal> indicates whether it's supported.
</para>

</sect1>

<sect1 id="sending-mixmaster">
<title>Sending Anonymous Messages via Mixmaster</title>

<para>
You may also have compiled Mutt to co-operate with Mixmaster, an
anonymous remailer.  Mixmaster permits you to send your messages
anonymously using a chain of remailers. Mixmaster support in Mutt is for
mixmaster version 2.04 or later.
</para>

<para>
To use it, you'll have to obey certain restrictions.  Most important,
you cannot use the <literal>Cc</literal> and <literal>Bcc</literal>
headers.  To tell Mutt to use mixmaster, you have to select a remailer
chain, using the mix function on the compose menu.
</para>

<para>
The chain selection screen is divided into two parts.  In the (larger)
upper part, you get a list of remailers you may use.  In the lower part,
you see the currently selected chain of remailers.
</para>

<para>
You can navigate in the chain using the
<literal>&lt;chain-prev&gt;</literal> and
<literal>&lt;chain-next&gt;</literal> functions, which are by default
bound to the left and right arrows and to the <literal>h</literal> and
<literal>l</literal> keys (think vi keyboard bindings).  To insert a
remailer at the current chain position, use the
<literal>&lt;insert&gt;</literal> function.  To append a remailer behind
the current chain position, use <literal>&lt;select-entry&gt;</literal>
or <literal>&lt;append&gt;</literal>.  You can also delete entries from
the chain, using the corresponding function.  Finally, to abandon your
changes, leave the menu, or <literal>&lt;accept&gt;</literal> them
pressing (by default) the <literal>Return</literal> key.
</para>

<para>
Note that different remailers do have different capabilities, indicated
in the %c entry of the remailer menu lines (see <link
linkend="mix-entry-format">$mix_entry_format</link>).  Most important is
the <quote>middleman</quote> capability, indicated by a capital
<quote>M</quote>: This means that the remailer in question cannot be
used as the final element of a chain, but will only forward messages to
other mixmaster remailers.  For details on the other capabilities,
please have a look at the mixmaster documentation.
</para>

</sect1>

<<<<<<< HEAD
<sect1 id="quasi-delete">
	<title>Quasi-Delete Patch</title>
	<subtitle>Mark emails that should be hidden, but not deleted</subtitle>

	<sect2 id="quasi-delete-patch">
		<title>Patch</title>

		<para>
			To check if Mutt supports <quote>Quasi-Delete</quote>, look for
			<quote>patch-quasi-delete</quote> in the mutt version.
=======
<sect1 id="ifdef">
	<title>Ifdef Patch</title>
	<subtitle>Conditional config options</subtitle>

	<sect2 id="ifdef-patch">
		<title>Patch</title>

		<para>
			To check if Mutt supports <quote>ifdef</quote>, look for
			<quote>patch-ifdef</quote> in the mutt version.
>>>>>>> c493b9af
			See: <xref linkend="mutt-patches"/>.
		</para>

		<itemizedlist>
			<title>Dependencies:</title>
			<listitem><para>mutt-1.5.24</para></listitem>
		</itemizedlist>

		<para>This patch is part of the <ulink url="https://github.com/neomutt/neomutt/wiki">NeoMutt Project</ulink>.</para>
	</sect2>

<<<<<<< HEAD
	<sect2 id="quasi-delete-intro">
		<title>Introduction</title>

        <para>
		The <quote>quasi-delete</quote> function marks an email that should be
		hidden from the index, but NOT deleted.
        </para>

        <para>
		On its own, this patch isn't very useful.  It forms a useful part of
		the notmuch plugin.
        </para>
	</sect2>

<!--
	<sect2 id="quasi-delete-variables">
		<title>Variables</title>
		<para>None</para>
	</sect2>
-->

	<sect2 id="quasi-delete-functions">
		<title>Functions</title>
		<table id="table-quasi-delete-functions">
			<title>Quasi-Delete Functions</title>
			<tgroup cols="4">
				<thead>
					<row>
						<entry>Menus</entry>
						<entry>Default Key</entry>
						<entry>Function</entry>
						<entry>Description</entry>
					</row>
				</thead>
				<tbody>
					<row>
						<entry>index,pager</entry>
						<entry>(none)</entry>
						<entry><literal>&lt;quasi-delete&gt;</literal></entry>
						<entry>delete from mutt, don't touch on disk</entry>
					</row>
				</tbody>
			</tgroup>
		</table>
	</sect2>

<!--
	<sect2 id="quasi-delete-commands">
		<title>Commands</title>
		<para>None</para>
	</sect2>

	<sect2 id="quasi-delete-colors">
		<title>Colors</title>
		<para>None</para>
	</sect2>

	<sect2 id="quasi-delete-sort">
		<title>Sort</title>
		<para>None</para>
	</sect2>
-->

	<sect2 id="quasi-delete-muttrc">
		<title>Muttrc</title>
<screen>
<emphasis role="comment"># Example Mutt config file for the 'quasi-delete' feature.
 
# The 'quasi-delete' function marks an email that should be hidden
# from the index, but NOT deleted.</emphasis>
bind index,pager Q quasi-delete
 
<emphasis role="comment"># vim: syntax=muttrc</emphasis>
</screen>
	</sect2>

	<sect2 id="quasi-delete-see-also">
		<title>See Also</title>

		<itemizedlist>
			<listitem><para><ulink url="https://github.com/neomutt/neomutt/wiki">NeoMutt Project</ulink></para></listitem>
			<listitem><para><link linkend="notmuch">notmuch patch</link></para></listitem>
		</itemizedlist>
	</sect2>

	<sect2 id="quasi-delete-known-bugs">
		<title>Known Bugs</title>
		<para>None</para>
	</sect2>

	<sect2 id="quasi-delete-credits">
		<title>Credits</title>
		<itemizedlist>
		<listitem><para>Karel Zak <email>kzak@redhat.com</email></para></listitem>
		<listitem><para>Richard Russon <email>rich@flatcap.org</email></para></listitem>
		</itemizedlist>
	</sect2>
</sect1>

<sect1 id="progress">
	<title>Progress Bar Patch</title>
	<subtitle>Show a visual progress bar on slow operations</subtitle>

	<sect2 id="progress-patch">
		<title>Patch</title>

		<para>
			To check if Mutt supports <quote>Progress Bar</quote>, look for
			<quote>patch-progress</quote> in the mutt version.
			See: <xref linkend="mutt-patches"/>.
		</para>

		<itemizedlist>
			<title>Dependencies:</title>
			<listitem><para>mutt-1.5.24</para></listitem>
		</itemizedlist>

		<para>This patch is part of the <ulink url="https://github.com/neomutt/neomutt/wiki">NeoMutt Project</ulink>.</para>
	</sect2>

	<sect2 id="progress-intro">
		<title>Introduction</title>

        <para>
		The <quote>progress</quote> patch shows a visual progress bar on slow
		tasks, such as indexing a large folder over the net.
        </para>
	</sect2>

<!--
	<sect2 id="progress-variables">
		<title>Variables</title>
		<para>None</para>
	</sect2>

	<sect2 id="progress-functions">
		<title>Functions</title>
		<para>None</para>
	</sect2>

	<sect2 id="progress-commands">
		<title>Commands</title>
		<para>None</para>
	</sect2>
-->

	<sect2 id="progress-colors">
		<title>Colors</title>
		<table id="table-progress-colors">
			<title>Progress Colors</title>
			<tgroup cols="3">
				<thead>
					<row>
						<entry>Name</entry>
						<entry>Default Color</entry>
						<entry>Description</entry>
					</row>
				</thead>
				<tbody>
					<row>
						<entry><literal>progress</literal></entry>
						<entry>default</entry>
						<entry>Visual progress bar</entry>
					</row>
				</tbody>
			</tgroup>
		</table>
	</sect2>

<!--
	<sect2 id="progress-sort">
		<title>Sort</title>
		<para>None</para>
	</sect2>
-->

	<sect2 id="progress-muttrc">
		<title>Muttrc</title>
<screen>
<emphasis role="comment"># Example Mutt config file for the 'progress' patch.
 
# The 'progress' patch provides clear visual feedback for
# slow tasks, such as indexing a large folder over the net.
 
# Set the color of the progress bar
# White text on a red background</emphasis>
color progress white red
 
<emphasis role="comment"># vim: syntax=muttrc</emphasis>
</screen>
	</sect2>

	<sect2 id="progress-see-also">
		<title>See Also</title>

		<itemizedlist>
			<listitem><para><ulink url="https://github.com/neomutt/neomutt/wiki">NeoMutt Project</ulink></para></listitem>
			<listitem><para><link linkend="color">Color command</link></para></listitem>
		</itemizedlist>
	</sect2>

	<sect2 id="progress-known-bugs">
		<title>Known Bugs</title>
		<para>None</para>
	</sect2>

	<sect2 id="progress-credits">
		<title>Credits</title>
		<itemizedlist>
		<listitem><para>Rocco Rutte <email>pdmef@gmx.net</email></para></listitem>
		<listitem><para>Vincent Lefevre <email>vincent@vinc17.org</email></para></listitem>
		<listitem><para>Stefan Kuhn <email>wuodan@hispeed.ch</email></para></listitem>
		<listitem><para>Karel Zak <email>kzak@redhat.com</email></para></listitem>
		<listitem><para>Richard Russon <email>rich@flatcap.org</email></para></listitem>
		</itemizedlist>
	</sect2>
</sect1>

<sect1 id="status-color">
	<title>Status Color Patch</title>
	<subtitle>Custom rules for theming the status bar</subtitle>

	<sect2 id="status-color-patch">
		<title>Patch</title>

		<para>
			To check if Mutt supports <quote>Status Color</quote>, look for
			<quote>patch-status-color</quote> in the mutt version.
			See: <xref linkend="mutt-patches"/>.
		</para>

		<itemizedlist>
			<title>Dependencies:</title>
			<listitem><para>mutt-1.5.24</para></listitem>
		</itemizedlist>

		<para>This patch is part of the <ulink url="https://github.com/neomutt/neomutt/wiki">NeoMutt Project</ulink>.</para>
	</sect2>

	<sect2 id="status-color-intro">
		<title>Introduction</title>

        <para>
		The <quote>status-color</quote> patch allows you to theme different
		parts of the status bar (also when it's used by the index).
        </para>

        <para>
		Unlike normal color commands, <literal>color status</literal> can now
		take up to 2 extra parameters (regex, num).
        </para>
	</sect2>

<!--
	<sect2 id="status-color-variables">
=======
	<sect2 id="ifdef-intro">
		<title>Introduction</title>

		<para>
			The <quote>ifdef</quote> patch introduces three new commands to
			Mutt and allow you to share one config file between versions of Mutt
			that may have different features compiled in.
		</para>

<screen>
ifdef  symbol config-command [args...]  <emphasis role="comment"># If a symbol is defined</emphasis>
ifndef symbol config-command [args...]  <emphasis role="comment"># If a symbol is not defined</emphasis>
finish                                  <emphasis role="comment"># Finish reading the current file</emphasis>
</screen>

		<para>
			Here a symbol can be a <link linkend="variables">$variable</link>,
			<link linkend="functions">&lt;function&gt;</link>,
			<link linkend="commands">command</link> or compile-time symbol, such
			as <quote>USE_IMAP</quote>.
		</para>

        <para>
            <literal>finish</literal> is particularly useful when combined with
            <literal>ifndef</literal>. e.g.
        </para>

<screen>
<emphasis role="comment"># Sidebar config file</emphasis>
ifndef USE_SIDEBAR finish
</screen>

	</sect2>

<!--
	<sect2 id="ifdef-variables">
>>>>>>> c493b9af
		<title>Variables</title>
		<para>None</para>
	</sect2>

<<<<<<< HEAD
	<sect2 id="status-color-functions">
=======
	<sect2 id="ifdef-functions">
>>>>>>> c493b9af
		<title>Functions</title>
		<para>None</para>
	</sect2>
-->

<<<<<<< HEAD
	<sect2 id="status-color-commands">
		<title>Commands</title>
		<cmdsynopsis>
			<command>color</command>
			<arg choice="plain">
				<option>status</option>
			</arg>
			<arg choice="plain">
				<replaceable class="parameter">foreground</replaceable>
			</arg>
			<arg choice="plain">
				<replaceable class="parameter">background</replaceable>
			</arg>
			<group choice="opt">
				<arg choice="plain">
					<replaceable class="parameter">regex</replaceable>
				</arg>
				<group choice="opt">
					<arg choice="plain">
						<replaceable class="parameter">num</replaceable>
					</arg>
				</group>
			</group>
		</cmdsynopsis>

		<para>
			With zero parameters, Mutt will set the default color for the entire
			status bar.
		</para>

		<para>
			With one parameter, Mutt will only color the parts matching the
			regex.
		</para>

		<para>
			With two parameters, Mutt will only color the num'th sub-match of
			the regex.
		</para>
	</sect2>

	<sect2 id="status-color-colors">
		<title>Colors</title>

		<table id="table-status-color-colors">
			<title>Status Colors</title>
			<tgroup cols="3">
				<thead>
					<row>
						<entry>Name</entry>
						<entry>Default Color</entry>
						<entry>Description</entry>
					</row>
				</thead>
				<tbody>
					<row>
						<entry>status</entry>
						<entry><literal>reverse</literal></entry>
						<entry>Status bar</entry>
					</row>
				</tbody>
			</tgroup>
		</table>
	</sect2>

<!--
	<sect2 id="status-color-sort">
=======
	<sect2 id="ifdef-commands">
		<title>Commands</title>
		<cmdsynopsis>
			<command>ifdef</command>
			<arg choice="plain">
				<replaceable class="parameter">symbol</replaceable>
			</arg>
			<arg choice="plain">
				<replaceable class="parameter">"config-command [args]"</replaceable>
			</arg>
			<command>ifndef</command>
			<arg choice="plain">
				<replaceable class="parameter">symbol</replaceable>
			</arg>
			<arg choice="plain">
				<replaceable class="parameter">"config-command [args]"</replaceable>
			</arg>
			<command>finish</command>
		</cmdsynopsis>
	</sect2>

<!--
	<sect2 id="ifdef-colors">
		<title>Colors</title>
		<para>None</para>
	</sect2>

	<sect2 id="ifdef-sort">
>>>>>>> c493b9af
		<title>Sort</title>
		<para>None</para>
	</sect2>
-->

<<<<<<< HEAD
	<sect2 id="status-color-muttrc">
		<title>Muttrc</title>
<screen>
<emphasis role="comment"># Example Mutt config file for the 'status-color' patch.
 
# The 'status-color' patch allows you to theme different parts of
# the status bar (also when it's used by the index).
 
# For the examples below, set some defaults</emphasis>
set status_format='-%r-Mutt: %f [Msgs:%?M?%M/?%m%?n? New:%n?%?o? Old:%o?%?d? Del:%d?%?F? Flag:%F?%?t? Tag:%t?%?p? Post:%p?%?b? Inc:%b?%?l? %l?]---(%s/%S)-%&gt;-(%P)---'
set index_format='%4C %Z %{%b %d} %-15.15L (%?l?%4l&amp;%4c?) %s'
set sort=threads
set sort_aux=last-date-received
 
<emphasis role="comment"># 'status color' can take up to 2 extra parameters
 
# color status foreground background [ regex [ num ]]
 
# 0 extra parameters
# Set the default color for the entire status line</emphasis>
color status blue white
 
<emphasis role="comment"># 1 extra parameter
# Set the color for a matching pattern
# color status foreground background regexp
 
# Highlight New, Deleted, or Flagged emails</emphasis>
color status brightred white '(New|Del|Flag):[0-9]+'
 
<emphasis role="comment"># Highlight mailbox ordering if it's different from the default
# First, highlight anything (*/*)</emphasis>
color status brightred default '\([^)]+/[^)]+\)'
 
<emphasis role="comment"># Then override the color for one specfic case</emphasis>
color status default   default '\(threads/last-date-received\)'
 
<emphasis role="comment"># 2 extra parameters
# Set the color for the nth submatch of a pattern
# color status foreground background regexp num
 
# Highlight the contents of the []s but not the [] themselves</emphasis>
color status red default '\[([^]]+)\]' 1
 
<emphasis role="comment"># The '1' refers to the first regex submatch, which is the inner
# part in ()s
 
# Highlight the mailbox</emphasis>
color status brightwhite default 'Mutt: ([^ ]+)' 1
 
<emphasis role="comment"># Search for 'Mutt: ' but only highlight what comes after it
 
# vim: syntax=muttrc</emphasis>
</screen>
	</sect2>

	<sect2 id="status-color-see-also">
=======
	<sect2 id="ifdef-muttrc">
		<title>Muttrc</title>
<screen>
<emphasis role="comment"># Example Mutt config file for the 'ifdef' feature.
 
# This feature introduces three useful commands which allow you to share
# one config file between versions of Mutt that may have different
# features compiled in.
 
#	ifdef  symbol config-command [args...]
#	ifndef symbol config-command [args...]
#	finish                                
 
# The 'ifdef' command tests whether Mutt understands the name of
# a variable, function, command or compile-time symbol.
# If it does, then it executes a config command.
 
# The 'ifndef' command tests whether a symbol does NOT exist.
 
# The 'finish' command tells Mutt to stop reading current config file.
 
# If the 'trash' variable exists, set it.</emphasis>
ifdef trash 'set trash=~/Mail/trash'
 
<emphasis role="comment"># If the 'tag-pattern' function exists, bind a key to it.</emphasis>
ifdef tag-pattern 'bind index &lt;F6&gt; tag-pattern'
 
<emphasis role="comment"># If the 'imap-fetch-mail' command exists, read my IMAP config.</emphasis>
ifdef imap-fetch-mail 'source ~/.mutt/imap.rc'
 
<emphasis role="comment"># If the compile-time symbol 'USE_SIDEBAR' does not exist, then
# stop reading the current config file.</emphasis>
ifndef USE_SIDEBAR finish
 
<emphasis role="comment"># vim: syntax=muttrc</emphasis>
</screen>
	</sect2>

	<sect2 id="ifdef-see-also">
>>>>>>> c493b9af
		<title>See Also</title>

		<itemizedlist>
			<listitem><para><ulink url="https://github.com/neomutt/neomutt/wiki">NeoMutt Project</ulink></para></listitem>
<<<<<<< HEAD
			<listitem><para><link linkend="compile-time-features">Compile-Time Features</link></para></listitem>
			<listitem><para><link linkend="regexp">Regular Expressions</link></para></listitem>
			<listitem><para><link linkend="patterns">Patterns</link></para></listitem>
			<listitem><para><link linkend="index-color">index-color patch</link></para></listitem>
			<listitem><para><link linkend="color">Color command</link></para></listitem>
		</itemizedlist>
	</sect2>

	<sect2 id="status-color-known-bugs">
=======
		</itemizedlist>
	</sect2>

	<sect2 id="ifdef-known-bugs">
>>>>>>> c493b9af
		<title>Known Bugs</title>
		<para>None</para>
	</sect2>

<<<<<<< HEAD
	<sect2 id="status-color-credits">
		<title>Credits</title>
		<itemizedlist>
		<listitem><para>David Sterba <email>dsterba@suse.cz</email></para></listitem>
		<listitem><para>Thomas Glanzmann <email>thomas@glanzmann.de</email></para></listitem>
		<listitem><para>Kirill A. Shutemov <email>kirill@shutemov.name</email></para></listitem>
		<listitem><para>Richard Russon <email>rich@flatcap.org</email></para></listitem>
		</itemizedlist>
	</sect2>
</sect1>

<sect1 id="index-color">
	<title>Index Color Patch</title>
	<subtitle>Custom rules for theming the email index</subtitle>

	<sect2 id="index-color-patch">
		<title>Patch</title>

		<para>
			To check if Mutt supports <quote>Index Color</quote>, look for
			<quote>patch-index-color</quote> in the mutt version.
			See: <xref linkend="mutt-patches"/>.
		</para>

		<itemizedlist>
			<title>Dependencies:</title>
			<listitem><para>mutt-1.5.24</para></listitem>
			<listitem><para><link linkend="status-color">status-color patch</link></para></listitem>
		</itemizedlist>

		<para>This patch is part of the <ulink url="https://github.com/neomutt/neomutt/wiki">NeoMutt Project</ulink>.</para>
	</sect2>

	<sect2 id="index-color-intro">
		<title>Introduction</title>

        <para>
		The <quote>index-color</quote> patch allows you to specify colors for
		individual parts of the email index. e.g. Subject, Author, Flags.
        </para>

        <para>
		First choose which part of the index you'd like to color.
		Then, if needed, pick a pattern to match.
        </para>

		<para>
		Note: The pattern does not have to refer to the object you wish to
		color.  e.g.
		</para>

<screen>
color index_author red default &quot;~smutt&quot;
</screen>

        <para>
		The author appears red when the subject (~s) contains <quote>mutt</quote>.
        </para>
	</sect2>

<!--
	<sect2 id="index-color-variables">
		<title>Variables</title>
		<para>None</para>
	</sect2>

	<sect2 id="index-color-functions">
		<title>Functions</title>
		<para>None</para>
	</sect2>

	<sect2 id="index-color-commands">
		<title>Commands</title>
		<para>None</para>
	</sect2>
-->

	<sect2 id="index-color-colors">
		<title>Colors</title>

        <para>
		All the colors default to <literal>default</literal>, i.e. unset.
        </para>

        <para>
		The index objects can be themed using the <literal>color</literal> command.
		Some objects require a pattern.
        </para>

<screen>
color index-object foreground background
color index-object foreground background pattern
</screen>

		<table id="table-index-color-colors">
			<title>Index Colors</title>
			<tgroup cols="3">
				<thead>
					<row>
						<entry>Object</entry>
						<entry>Pattern</entry>
						<entry>Highlights</entry>
					</row>
				</thead>
				<tbody>
					<row>
						<entry><literal>index</literal></entry>
						<entry>yes</entry>
						<entry>Entire index line</entry>
					</row>
					<row>
						<entry><literal>index_author</literal></entry>
						<entry>yes</entry>
						<entry>Author name, %A %a %F %L %n</entry>
					</row>
					<row>
						<entry><literal>index_collapsed</literal></entry>
						<entry>no</entry>
						<entry>Number of messages in a collapsed thread, %M</entry>
					</row>
					<row>
						<entry><literal>index_date</literal></entry>
						<entry>no</entry>
						<entry>Date field</entry>
					</row>
					<row>
						<entry><literal>index_flags</literal></entry>
						<entry>yes</entry>
						<entry>Message flags, %S %Z</entry>
					</row>
					<row>
						<entry><literal>index_label</literal></entry>
						<entry>no</entry>
						<entry>Message label, %y %Y</entry>
					</row>
					<row>
						<entry><literal>index_number</literal></entry>
						<entry>no</entry>
						<entry>Message number, %C</entry>
					</row>
					<row>
						<entry><literal>index_size</literal></entry>
						<entry>no</entry>
						<entry>Message size, %c %l</entry>
					</row>
					<row>
						<entry><literal>index_subject</literal></entry>
						<entry>yes</entry>
						<entry>Subject, %s</entry>
					</row>
				</tbody>
			</tgroup>
		</table>
	</sect2>

<!--
	<sect2 id="index-color-sort">
		<title>Sort</title>
		<para>None</para>
	</sect2>
-->

	<sect2 id="index-color-muttrc">
		<title>Muttrc</title>
<screen>
<emphasis role="comment"># Example Mutt config file for the 'index-color' feature.
 
# Entire index line</emphasis>
color index white black '.*'
 
<emphasis role="comment"># Author name, %A %a %F %L %n
 
# Give the author column a dark grey background</emphasis>
color index_author default color234 '.*'
 
<emphasis role="comment"># Highlight a particular from (~f)</emphasis>
color index_author brightyellow color234 '~fRay Charles'
 
<emphasis role="comment"># Message flags, %S %Z
# Highlight the flags for flagged (~F) emails</emphasis>
color index_flags default red '~F'
 
<emphasis role="comment"># Subject, %s
# Look for a particular subject (~s)</emphasis>
color index_subject brightcyan default '~s\(closes #[0-9]+\)'
 
<emphasis role="comment"># Number of messages in a collapsed thread, %M</emphasis>
color index_collapsed default brightblue
 
<emphasis role="comment"># Date field</emphasis>
color index_date green default
 
<emphasis role="comment"># Message label, %y %Y</emphasis>
color index_label default brightgreen
 
<emphasis role="comment"># Message number, %C</emphasis>
color index_number red default
 
<emphasis role="comment"># Message size, %c %l</emphasis>
color index_size cyan default
 
<emphasis role="comment"># vim: syntax=muttrc</emphasis>
</screen>
	</sect2>

	<sect2 id="index-color-see-also">
		<title>See Also</title>

		<itemizedlist>
			<listitem><para><ulink url="https://github.com/neomutt/neomutt/wiki">NeoMutt Project</ulink></para></listitem>
			<listitem><para><link linkend="regexp">Regular Expressions</link></para></listitem>
			<listitem><para><link linkend="patterns">Patterns</link></para></listitem>
			<listitem><para><link linkend="index-format">$index_format</link></para></listitem>
			<listitem><para><link linkend="color">Color command</link></para></listitem>
			<listitem><para><link linkend="status-color">Status-Color patch</link></para></listitem>
			<listitem><para><link linkend="keywords">Keywords patch</link></para></listitem>
		</itemizedlist>
	</sect2>

	<sect2 id="index-color-known-bugs">
		<title>Known Bugs</title>
		<para>None</para>
	</sect2>

	<sect2 id="index-color-credits">
		<title>Credits</title>
		<itemizedlist>
		<listitem><para>Christian Aichinger <email>Greek0@gmx.net</email></para></listitem>
		<listitem><para>Christoph <quote>Myon</quote> Berg <email>myon@debian.org</email></para></listitem>
		<listitem><para>Elimar Riesebieter <email>riesebie@lxtec.de</email></para></listitem>
		<listitem><para>Eric Davis <email>edavis@insanum.com</email></para></listitem>
		<listitem><para>Vladimir Marek <email>Vladimir.Marek@oracle.com</email></para></listitem>
		<listitem><para>Richard Russon <email>rich@flatcap.org</email></para></listitem>
		</itemizedlist>
	</sect2>
</sect1>

<sect1 id="nested-if">
	<title>Nested If Patch</title>
	<subtitle>Allow complex nested conditions in format strings</subtitle>

	<sect2 id="nested-if-patch">
		<title>Patch</title>

		<para>
			To check if Mutt supports <quote>Nested If</quote>, look for
			<quote>patch-nested-if</quote> in the mutt version.
			See: <xref linkend="mutt-patches"/>.
		</para>

		<itemizedlist>
			<title>Dependencies:</title>
			<listitem><para>mutt-1.5.24</para></listitem>
		</itemizedlist>

		<para>This patch is part of the <ulink url="https://github.com/neomutt/neomutt/wiki">NeoMutt Project</ulink>.</para>
	</sect2>

	<sect2 id="nested-if-intro">
		<title>Introduction</title>

		<para>
			Mutt's format strings can contain embedded if-then-else conditions.
			They are of the form:
		</para>

<screen>
%?VAR?TRUE&amp;FALSE?
</screen>

		<para>
			If the variable <quote>VAR</quote> has a value greater than zero,
			print the <quote>TRUE</quote> string, otherwise print the
			<quote>FALSE</quote> string.
		</para>

		<para>
			e.g.  <literal>%?S?Size: %S&amp;Empty?</literal>
		</para>

		<para>Which can be read as:</para>

		<literallayout>
		    if (%S &gt; 0) {
		        print &quot;Size: %S&quot;
		    } else {
		        print &quot;Empty&quot;
		    }
		</literallayout>

		<para>
			These conditions are useful, but in Mutt they cannot be nested
			within one another.  This patch uses the notation
			<literal>%&lt;VAR?TRUE&amp;FALSE&gt;</literal> and allows them to be nested.
		</para>

		<para>
			The <literal>%&lt;...&gt;</literal> notation was used to format the
			current local time.  but that's not really very useful since mutt
			has no means of refreshing the screen periodically.
		</para>

		<para>
			A simple nested condition might be:
			(Some whitespace has been introduced for clarity)
		</para>

		<literallayout>
		    %&lt;x? %&lt;y? XY &amp; X &gt; &amp; %&lt;y? Y &amp; NONE &gt; &gt;  Conditions
		         %&lt;y? XY &amp; X &gt;                      x&gt;0
		              XY                            x&gt;0,y&gt;0
		                   X                        x&gt;0,y=0
		</literallayout>

		<literallayout>
		    %&lt;x? %&lt;y? XY &amp; X &gt; &amp; %&lt;y? Y &amp; NONE &gt; &gt;  Conditions
		                         %&lt;y? Y &amp; NONE &gt;    x=0
		                              Y             x=0,y&gt;0
		                                  NONE      x=0,y=0
		</literallayout>

		<para>Equivalent to:</para>

		<literallayout>
		    if (x &gt; 0) {
		        if (y &gt; 0) {
		            print 'XY'
		        } else {
		            print 'X'
		        }
		    } else {
		        if (y &gt; 0) {
		            print 'Y'
		        } else {
		            print 'NONE'
		        }
		    }
		</literallayout>

		<para>Examples:</para>

<screen>
set index_format='%4C %Z %{%b %d} %-25.25n %s%&gt; %&lt;M?%M Msgs &amp;%&lt;l?%l Lines&amp;%c Bytes&gt;&gt;'
</screen>

		<literallayout>
		    if a thread is folded
		        display the number of messages (%M)
		    else if we know how many lines in the message
		        display lines in message (%l)
		    else
		        display the size of the message in bytes (%c)
		</literallayout>

<screen>
set index_format='%4C %Z %{%b %d} %-25.25n %&lt;M?[%M] %s&amp;%s%* %&lt;l?%l&amp;%c&gt;&gt;'
</screen>

		<literallayout>
		    if a thread is folded
		        display the number of messages (%M)
		        display the subject (%s)
		    else if we know how many lines in the message
		        display lines in message (%l)
		    else
		        display the size of the message in bytes (%c)
		</literallayout>

	</sect2>

	<sect2 id="nested-if-variables">
		<title>Variables</title>
		The <quote>nested-if</quote> patch doesn't have any config of its own.
		It modifies the behavior of the format strings.
	</sect2>

<!--
	<sect2 id="nested-if-functions">
		<title>Functions</title>
		<para>None</para>
	</sect2>

	<sect2 id="nested-if-commands">
		<title>Commands</title>
		<para>None</para>
	</sect2>

	<sect2 id="nested-if-colors">
		<title>Colors</title>
		<para>None</para>
	</sect2>

	<sect2 id="nested-if-sort">
		<title>Sort</title>
		<para>None</para>
	</sect2>
-->

	<sect2 id="nested-if-muttrc">
		<title>Muttrc</title>
<screen>
<emphasis role="comment"># Example Mutt config file for the 'nested-if' feature.
 
# This patch uses the format: '%&lt;VAR?TRUE&amp;FALSE&gt;' for conditional
# format strings that can be nested.
 
# Example 1
# if a thread is folded
#       display the number of messages (%M)
# else if we know how many lines in the message
#       display lines in message (%l)
# else display the size of the message in bytes (%c)</emphasis>
set index_format='%4C %Z %{%b %d} %-25.25n %s%&gt; %&lt;M?%M Msgs &amp;%&lt;l?%l Lines&amp;%c Bytes&gt;&gt;'
 
<emphasis role="comment"># Example 2
# if a thread is folded
#       display the number of messages (%M)
#       display the subject (%s)
# else if we know how many lines in the message
#       display lines in message (%l)
# else
#       display the size of the message in bytes (%c)</emphasis>
set index_format='%4C %Z %{%b %d} %-25.25n %&lt;M?[%M] %s&amp;%s%* %&lt;l?%l&amp;%c&gt;&gt;'
 
<emphasis role="comment"># vim: syntax=muttrc</emphasis>
</screen>
	</sect2>

	<sect2 id="nested-if-see-also">
		<title>See Also</title>

		<itemizedlist>
			<listitem><para><ulink url="https://github.com/neomutt/neomutt/wiki">NeoMutt Project</ulink></para></listitem>
			<listitem><para><link linkend="cond-date">cond-date patch</link></para></listitem>
			<listitem><para><link linkend="index-format">$index_format</link></para></listitem>
			<listitem><para><link linkend="status-format">$status_format</link></para></listitem>
		</itemizedlist>
	</sect2>

	<sect2 id="nested-if-known-bugs">
		<title>Known Bugs</title>
		Patch overwrites $&lt;fmt&gt; handler in <literal>$index_format</literal>
	</sect2>

	<sect2 id="nested-if-credits">
		<title>Credits</title>
		<itemizedlist>
		<listitem><para>David Champion <email>dgc@uchicago.edu</email></para></listitem>
		<listitem><para>Richard Russon <email>rich@flatcap.org</email></para></listitem>
		</itemizedlist>
	</sect2>
</sect1>

<sect1 id="cond-date">
	<title>Conditional Dates Patch</title>
	<subtitle>Use rules to choose date format</subtitle>

	<sect2 id="cond-date-patch">
		<title>Patch</title>

		<para>
			To check if Mutt supports <quote>Conditional Dates</quote>, look for
			<quote>patch-cond-date</quote> in the mutt version.
			See: <xref linkend="mutt-patches"/>.
		</para>

		<itemizedlist>
			<title>Dependencies:</title>
			<listitem><para>mutt-1.5.24</para></listitem>
			<listitem><para><link linkend="nested-if">nested-if patch</link></para></listitem>
		</itemizedlist>

		<para>
			This patch is part of the <ulink url="https://github.com/neomutt/neomutt/wiki">NeoMutt Project</ulink>.
		</para>
	</sect2>

	<sect2 id="cond-date-intro">
		<title>Introduction</title>

		<para>
		The <quote>cond-date</quote> patch allows you to construct
		<link linkend="index-format">$index_format</link> expressions based on the age of the email.
		</para>

		<para>
		Mutt's default <literal>$index_format</literal> displays email dates in the
		form: abbreviated-month day-of-month &mdash; <quote>Jan 14</quote>.
		</para>

		<para>
		The format is configurable but only per-mailbox.  This patch allows you
		to configure the display depending on the age of the email.
		</para>

		<table id="table-cond-date-scheme">
			<title>Potential Formatting Scheme</title>
			<tgroup cols="3">
				<thead>
					<row>
						<entry>Email Sent</entry>
						<entry>Format</entry>
						<entry>Example</entry>
					</row>
				</thead>
				<tbody>
					<row>
						<entry>Today</entry>
						<entry><literal>%H:%M</literal></entry>
						<entry>13:23</entry>
					</row>
					<row>
						<entry>This Month</entry>
						<entry><literal>%a %d</literal></entry>
						<entry>Thu 17</entry>
					</row>
					<row>
						<entry>This Year</entry>
						<entry><literal>%b %d</literal></entry>
						<entry>Dec 10</entry>
					</row>
					<row>
						<entry>Older than 1 Year</entry>
						<entry><literal>%m/%y</literal></entry>
						<entry>06/14</entry>
					</row>
				</tbody>
			</tgroup>
		</table>

		<para>
        For an explanation of the date formatting strings, see
        <literal>strftime(3).</literal>
		</para>

		<para>
        By carefully picking your formats, the dates can remain
        unambiguous and compact.
		</para>

		<para>
		Mutt's conditional format strings have the form:
		(whitespace introduced for clarity)
		</para>

		<screen>%? TEST ? TRUE &amp; FALSE ?</screen>

		<para>
		The examples below use the test <quote>%[</quote> &mdash; the date
		of the message in the local timezone.  They will also work with
		<quote>%(</quote> &mdash; the local time that the message arrived.
		</para>

		<para>
		The date tests are of the form:
		</para>

		<screen>%[nX? TRUE &amp; FALSE ?</screen>

		<itemizedlist>
		<listitem><para><quote>n</quote> is an optional count (defaults to 1 if missing)</para></listitem>
		<listitem><para><quote>X</quote> is the time period</para></listitem>
		</itemizedlist>

		<table id="table-cond-date-format-codes">
			<title>Date Formatting Codes</title>
			<tgroup cols="2">
				<thead>
					<row>
						<entry>Letter</entry>
						<entry>Time Period</entry>
					</row>
				</thead>
				<tbody>
					<row>
						<entry>y</entry>
						<entry>Years</entry>
					</row>
					<row>
						<entry>m</entry>
						<entry>Months</entry>
					</row>
					<row>
						<entry>w</entry>
						<entry>Weeks</entry>
					</row>
					<row>
						<entry>d</entry>
						<entry>Days</entry>
					</row>
					<row>
						<entry>H</entry>
						<entry>Hours</entry>
					</row>
					<row>
						<entry>M</entry>
						<entry>Minutes</entry>
					</row>
				</tbody>
			</tgroup>
		</table>

		<table id="table-cond-date-example-tests">
			<title>Example Date Tests</title>
			<tgroup cols="2">
				<thead>
					<row>
						<entry>Test</entry>
						<entry>Meaning</entry>
					</row>
				</thead>
				<tbody>
					<row>
						<entry><literal>%[y</literal></entry>
						<entry>This year</entry>
					</row>
					<row>
						<entry><literal>%[1y</literal></entry>
						<entry>This year</entry>
					</row>
					<row>
						<entry><literal>%[6m</literal></entry>
						<entry>In the last 6 months</entry>
					</row>
					<row>
						<entry><literal>%[w</literal></entry>
						<entry>This week</entry>
					</row>
					<row>
						<entry><literal>%[d</literal></entry>
						<entry>Today</entry>
					</row>
					<row>
						<entry><literal>%[4H</literal></entry>
						<entry>In the last 4 hours</entry>
					</row>
				</tbody>
			</tgroup>
		</table>

		<sect3 id="cond-date-example1">
			<title>Example 1</title>

			<para>We start with a one-condition test.</para>

			<table id="table-cond-date-example1">
				<title>Example 1</title>
				<tgroup cols="4">
					<thead>
						<row>
							<entry>Test</entry>
							<entry>Date Range</entry>
							<entry>Format String</entry>
							<entry>Example</entry>
						</row>
					</thead>
					<tbody>
						<row>
							<entry><literal>%[1m</literal></entry>
							<entry>This month</entry>
							<entry><literal>%[%b %d]</literal></entry>
							<entry>Dec 10</entry>
						</row>
						<row>
							<entry></entry>
							<entry>Older</entry>
							<entry><literal>%[%Y-%m-%d]</literal></entry>
							<entry>2015-04-23</entry>
						</row>
					</tbody>
				</tgroup>
			</table>

			<para>The $index_format string would contain:</para>
<screen>
%?[1m?%[%b %d]&amp;%[%Y-%m-%d]?
</screen>
 
			<para>
				Reparsed a little, for clarity, you can see the
				test condition and the two format strings.
			</para>

<screen>
%?[1m?        &amp;           ?
      %[%b %d] %[%Y-%m-%d]
</screen>

		</sect3>

		<sect3 id="cond-date-example2">
			<title>Example 2</title>

			<para>
			This example contains three test conditions and four date formats.
			</para>

			<table id="table-cond-date-example2">
				<title>Example 2</title>
				<tgroup cols="4">
					<thead>
						<row>
							<entry>Test</entry>
							<entry>Date Range</entry>
							<entry>Format String</entry>
							<entry>Example</entry>
						</row>
					</thead>
					<tbody>
						<row>
							<entry><literal>%[d</literal></entry>
							<entry>Today</entry>
							<entry><literal>%[%H:%M ] </literal></entry>
							<entry>12:34</entry>
						</row>
						<row>
							<entry><literal>%[m</literal></entry>
							<entry>This month</entry>
							<entry><literal>%[%a %d]</literal></entry>
							<entry>Thu 12</entry>
						</row>
						<row>
							<entry><literal>%[y</literal></entry>
							<entry>This year</entry>
							<entry><literal>%[%b %d]</literal></entry>
							<entry>Dec 10</entry>
						</row>
						<row>
							<entry></entry>
							<entry>Older</entry>
							<entry><literal>%[%m/%y ]</literal></entry>
							<entry>06/15</entry>
						</row>
					</tbody>
				</tgroup>
			</table>

			<para>The $index_format string would contain:</para>
 
<screen>
%&lt;[y?%&lt;[m?%&lt;[d?%[%H:%M ]&amp;%[%a %d]&gt;&amp;%[%b %d]&gt;&amp;%[%m/%y ]&gt;
</screen>

			<para>
				Reparsed a little, for clarity, you can see the
				test conditions and the four format strings.
			</para>

<screen>
%&lt;[y?                                       &amp;%[%m/%y ]&gt;  Older
     %&lt;[m?                        &amp;%[%b %d]&gt;             This year
          %&lt;[d?         &amp;%[%a %d]&gt;                       This month
               %[%H:%M ]                                 Today
</screen>

			<para>
			This a another view of the same example, with some whitespace
			for clarity.
			</para>

<screen>
%&lt;[y? %&lt;[m? %&lt;[d? AAA &amp; BBB &gt; &amp; CCC &gt; &amp; DDD &gt;
</screen>

			<literallayout>
AAA = %[%H:%M ]
BBB = %[%a %d]
CCC = %[%b %d]
DDD = %[%m/%y ]
			</literallayout>
		</sect3>
	</sect2>

	<sect2 id="cond-date-variables">
		<title>Variables</title>

        <para>
		The <quote>cond-date</quote> patch doesn't have any config of its own.
		It modifies the behavior of the format strings.
        </para>
	</sect2>

<!--
	<sect2 id="cond-date-functions">
		<title>Functions</title>
		<para>None</para>
	</sect2>

	<sect2 id="cond-date-commands">
		<title>Commands</title>
		<para>None</para>
	</sect2>

	<sect2 id="cond-date-colors">
		<title>Colors</title>
		<para>None</para>
	</sect2>

	<sect2 id="cond-date-sort">
		<title>Sort</title>
		<para>None</para>
	</sect2>
-->

	<sect2 id="cond-date-muttrc">
		<title>Muttrc</title>
<screen>
<emphasis role="comment"># Example Mutt config file for the 'index-color' feature.
#
# The default index_format is:
#       '%4C %Z %{%b %d} %-15.15L (%?l?%4l&amp;%4c?) %s'
#
# We replace the date field '%{%b %d}', giving:</emphasis>
set index_format='%4C %Z %&lt;[y?%&lt;[m?%&lt;[d?%[%H:%M ]&amp;%[%a %d]&gt;&amp;%[%b %d]&gt;&amp;%[%m/%y ]&gt; %-15.15L (%?l?%4l&amp;%4c?) %s'
 
<emphasis role="comment"># Test  Date Range  Format String  Example
# --------------------------------------------
# %[d   Today       %[%H:%M ]      12:34
# %[m   This month  %[%a %d]       Thu 12
# %[y   This year   %[%b %d]       Dec 10
# -     Older       %[%m/%y ]      06/15
 
# vim: syntax=muttrc</emphasis>
</screen>
	</sect2>

	<sect2 id="cond-date-see-also">
		<title>See Also</title>

		<itemizedlist>
			<listitem><para><ulink url="https://github.com/neomutt/neomutt/wiki">NeoMutt Project</ulink></para></listitem>
			<listitem><para><link linkend="index-format">$index_format</link></para></listitem>
			<listitem><para><link linkend="nested-if">nested-if patch</link></para></listitem>
			<listitem><para><literal>strftime(3)</literal></para></listitem>
		</itemizedlist>
	</sect2>

	<sect2 id="cond-date-known-bugs">
		<title>Known Bugs</title>

		<para>
			Date parsing doesn't quite do what you expect.
			<quote>1w</quote> doesn't mean the <quote>in the last 7 days</quote>, but
			<quote><emphasis>this</emphasis> week</quote>.  This doesn't match
			the normal Mutt behaviour: for example <literal>~d>1w</literal>
			means emails dated in the last 7 days.
		</para>

	</sect2>

	<sect2 id="cond-date-credits">
		<title>Credits</title>
		<itemizedlist>
		<listitem><para>Aaron Schrab <email>aaron@schrab.com</email></para></listitem>
		<listitem><para>Eric Davis <email>edavis@insanum.com</email></para></listitem>
		<listitem><para>Richard Russon <email>rich@flatcap.org</email></para></listitem>
		</itemizedlist>
	</sect2>
</sect1>

<sect1 id="tls-sni">
	<title>TLS-SNI Patch</title>
	<subtitle>Negotiate with a server for a TSL/SSL certificate</subtitle>

	<sect2 id="tls-sni-patch">
		<title>Patch</title>

		<para>
			To check if Mutt supports <quote>TLS-SNI</quote>, look for
			<quote>patch-tls-sni</quote> in the mutt version.
			See: <xref linkend="mutt-patches"/>.
		</para>

		<itemizedlist>
			<title>Dependencies:</title>
			<listitem><para>mutt-1.5.24</para></listitem>
			<listitem><para>OpenSSL</para></listitem>
		</itemizedlist>

		<para>This patch is part of the <ulink url="https://github.com/neomutt/neomutt/wiki">NeoMutt Project</ulink>.</para>
	</sect2>

	<sect2 id="tls-sni-intro">
		<title>Introduction</title>

		<para>
		The <quote>TLS-SNI</quote> patch adds support for TLS virtual hosting.
		If your mail server doesn't support this everything will still work
		normally.
		</para>

		<para>
		TLS supports sending the expected server hostname during the
		handshake, via the SNI extension.  This can be used to select a
		server certificate to issue to the client, permitting
		virtual-hosting without requiring multiple IP addresses.
		</para>

		<para>
		This has been tested against Exim 4.80, which optionally logs SNI
		and can perform vhosting.
		</para>

        <para>
		To verify TLS SNI support by a server, you can use:
        </para>

<screen>
openssl s_client -host &lt;imap server&gt; -port &lt;port&gt; -tls1 -servername &lt;imap server&gt;
</screen>
	</sect2>

<!--
	<sect2 id="tls-sni-variables">
		<title>Variables</title>
		<para>None</para>
	</sect2>

	<sect2 id="tls-sni-functions">
		<title>Functions</title>
		<para>None</para>
	</sect2>

	<sect2 id="tls-sni-commands">
		<title>Commands</title>
		<para>None</para>
	</sect2>

	<sect2 id="tls-sni-colors">
		<title>Colors</title>
		<para>None</para>
	</sect2>

	<sect2 id="tls-sni-sort">
		<title>Sort</title>
		<para>None</para>
	</sect2>
-->

	<sect2 id="tls-sni-muttrc">
		<title>Muttrc</title>
		<para>None</para>
	</sect2>

	<sect2 id="tls-sni-see-also">
		<title>See Also</title>

		<itemizedlist>
			<listitem><para><ulink url="https://github.com/neomutt/neomutt/wiki">NeoMutt Project</ulink></para></listitem>
		</itemizedlist>
	</sect2>

	<sect2 id="tls-sni-known-bugs">
		<title>Known Bugs</title>
		<para>None</para>
	</sect2>

	<sect2 id="tls-sni-credits">
		<title>Credits</title>
		<itemizedlist>
		<listitem><para>Jeremy Katz <email>katzj@linuxpower.org</email></para></listitem>
		<listitem><para>Phil Pennock <email>mutt-dev@spodhuis.demon.nl</email></para></listitem>
		<listitem><para>Richard Russon <email>rich@flatcap.org</email></para></listitem>
		</itemizedlist>
	</sect2>
</sect1>

<sect1 id="sidebar">
	<title>Sidebar Patch</title>
	<subtitle>Overview of mailboxes</subtitle>

	<sect2 id="sidebar-patch">
		<title>Patch</title>

		<para>
			To check if Mutt supports <quote>Sidebar</quote>, look for
			<quote>+USE_SIDEBAR</quote> in the mutt version.
			See: <xref linkend="compile-time-features"/>.
		</para>

		<itemizedlist>
			<title>Dependencies:</title>
			<listitem><para>mutt-1.5.24</para></listitem>
		</itemizedlist>

		<para>This patch is part of the <ulink url="https://github.com/neomutt/neomutt/wiki">NeoMutt Project</ulink>.</para>
	</sect2>

	<sect2 id="sidebar-intro">
		<title>Introduction</title>

		<para>
			The Sidebar shows a list of all your mailboxes.  The list can be
			turned on and off, it can be themed and the list style can be
			configured.
		</para>

		<para>
			This part of the manual is a reference guide.
			If you want a simple introduction with examples see the
			<link linkend="intro-sidebar">Sidebar Howto</link>.
			If you just want to get started, you could use the sample
			<link linkend="sidebar-muttrc">Sidebar muttrc</link>.
		</para>

		<para>
			This version of Sidebar is based on Terry Chan's
			<ulink url="http://www.lunar-linux.org/mutt-sidebar/">2015-11-11 release</ulink>.
			It contains many
			<emphasis role="bold"><link linkend="intro-sidebar-features">new features</link></emphasis>,
			lots of
			<emphasis role="bold"><link linkend="intro-sidebar-bugfixes">bugfixes</link></emphasis>.
		</para>
	</sect2>

	<sect2 id="sidebar-variables">
		<title>Variables</title>

		<table id="table-sidebar-variables">
			<title>Sidebar Variables</title>
			<tgroup cols="3">
				<thead>
					<row>
						<entry>Name</entry>
						<entry>Type</entry>
						<entry>Default</entry>
					</row>
				</thead>
				<tbody>
					<row>
						<entry><literal>sidebar_delim_chars</literal></entry>
						<entry>string</entry>
						<entry><literal>/.</literal></entry>
					</row>
					<row>
						<entry><literal>sidebar_divider_char</literal></entry>
						<entry>string</entry>
						<entry><literal>|</literal></entry>
					</row>
					<row>
						<entry><literal>sidebar_folder_indent</literal></entry>
						<entry>boolean</entry>
						<entry><literal>no</literal></entry>
					</row>
					<row>
						<entry><literal>sidebar_format</literal></entry>
						<entry>string</entry>
						<entry><literal>%B%?F? [%F]?%* %?N?%N/?%S</literal></entry>
					</row>
					<row>
						<entry><literal>sidebar_indent_string</literal></entry>
						<entry>string</entry>
						<entry><literal>&nbsp;&nbsp;</literal> (two spaces)</entry>
					</row>
					<row>
						<entry><literal>sidebar_new_mail_only</literal></entry>
						<entry>boolean</entry>
						<entry><literal>no</literal></entry>
					</row>
					<row>
						<entry><literal>sidebar_next_new_wrap</literal></entry>
						<entry>boolean</entry>
						<entry><literal>no</literal></entry>
					</row>
					<row>
						<entry><literal>sidebar_refresh_time</literal></entry>
						<entry>number</entry>
						<entry><literal>60</literal></entry>
					</row>
					<row>
						<entry><literal>sidebar_short_path</literal></entry>
						<entry>boolean</entry>
						<entry><literal>no</literal></entry>
					</row>
					<row>
						<entry><literal>sidebar_sort_method</literal></entry>
						<entry>enum</entry>
						<entry><literal>SORT_ORDER</literal></entry>
					</row>
					<row>
						<entry><literal>sidebar_visible</literal></entry>
						<entry>boolean</entry>
						<entry><literal>no</literal></entry>
					</row>
					<row>
						<entry><literal>sidebar_whitelist</literal></entry>
						<entry>list</entry>
						<entry>(empty)</entry>
					</row>
					<row>
						<entry><literal>sidebar_width</literal></entry>
						<entry>number</entry>
						<entry><literal>20</literal></entry>
					</row>
				</tbody>
			</tgroup>
		</table>
	</sect2>

	<sect2 id="sidebar-functions">
		<title>Functions</title>

		<para>
			Sidebar adds the following functions to Mutt.
			By default, none of them are bound to keys.
		</para>

		<table id="table-sidebar-functions">
			<title>Sidebar Functions</title>
			<tgroup cols="3">
				<thead>
					<row>
						<entry>Menus</entry>
						<entry>Function</entry>
						<entry>Description</entry>
					</row>
				</thead>
				<tbody>
					<row>
						<entry>index,pager</entry>
						<entry><literal>&lt;sidebar-next&gt;</literal></entry>
						<entry>Move the highlight to next mailbox</entry>
					</row>
					<row>
						<entry>index,pager</entry>
						<entry><literal>&lt;sidebar-next-new&gt;</literal></entry>
						<entry>Move the highlight to next mailbox with new mail</entry>
					</row>
					<row>
						<entry>index,pager</entry>
						<entry><literal>&lt;sidebar-open&gt;</literal></entry>
						<entry>Open highlighted mailbox</entry>
					</row>
					<row>
						<entry>index,pager</entry>
						<entry><literal>&lt;sidebar-page-down&gt;</literal></entry>
						<entry>Scroll the Sidebar down 1 page</entry>
					</row>
					<row>
						<entry>index,pager</entry>
						<entry><literal>&lt;sidebar-page-up&gt;</literal></entry>
						<entry>Scroll the Sidebar up 1 page</entry>
					</row>
					<row>
						<entry>index,pager</entry>
						<entry><literal>&lt;sidebar-prev&gt;</literal></entry>
						<entry>Move the highlight to previous mailbox</entry>
					</row>
					<row>
						<entry>index,pager</entry>
						<entry><literal>&lt;sidebar-prev-new&gt;</literal></entry>
						<entry>Move the highlight to previous mailbox with new mail</entry>
					</row>
					<row>
						<entry>index,pager</entry>
						<entry><literal>&lt;sidebar-toggle-visible&gt;</literal></entry>
						<entry>Make the Sidebar (in)visible</entry>
					</row>
				</tbody>
			</tgroup>
		</table>
	</sect2>

	<sect2 id="sidebar-commands">
		<title>Commands</title>
		<cmdsynopsis>
			<command>sidebar_whitelist</command>
			<arg choice="plain">
				<replaceable class="parameter">mailbox</replaceable>
			</arg>
			<arg choice="opt" rep="repeat">
				<replaceable class="parameter">mailbox</replaceable>
			</arg>
		</cmdsynopsis>
	</sect2>

	<sect2 id="sidebar-colors">
		<title>Colors</title>

		<table id="table-sidebar-colors">
			<title>Sidebar Colors</title>
			<tgroup cols="3">
				<thead>
					<row>
						<entry>Name</entry>
						<entry>Default Color</entry>
						<entry>Description</entry>
					</row>
				</thead>
				<tbody>
					<row>
						<entry><literal>sidebar_divider</literal></entry>
						<entry>default</entry>
						<entry>The dividing line between the Sidebar and the Index/Pager panels</entry>
					</row>
					<row>
						<entry><literal>sidebar_flagged</literal></entry>
						<entry>default</entry>
						<entry>Mailboxes containing flagged mail</entry>
					</row>
					<row>
						<entry><literal>sidebar_highlight</literal></entry>
						<entry>underline</entry>
						<entry>Cursor to select a mailbox</entry>
					</row>
					<row>
						<entry><literal>sidebar_indicator</literal></entry>
						<entry>mutt <literal>indicator</literal></entry>
						<entry>The mailbox open in the Index panel</entry>
					</row>
					<row>
						<entry><literal>sidebar_new</literal></entry>
						<entry>default</entry>
						<entry>Mailboxes containing new mail</entry>
					</row>
					<row>
						<entry><literal>sidebar_spoolfile</literal></entry>
						<entry>default</entry>
						<entry>Mailbox that receives incoming mail</entry>
					</row>
				</tbody>
			</tgroup>
		</table>

		If the <literal>sidebar_indicator</literal> color isn't set, then the default Mutt
		indicator color will be used (the color used in the index panel).
	</sect2>

	<sect2 id="sidebar-sort">
		<title>Sort</title>

		<table id="table-sidebar-sort">
			<title>Sidebar Sort</title>
			<tgroup cols="2">
				<thead>
					<row>
						<entry>Sort</entry>
						<entry>Description</entry>
					</row>
				</thead>
				<tbody>
					<row>
						<entry><literal>alpha</literal></entry>
						<entry>Alphabetically by path</entry>
					</row>
					<row>
						<entry><literal>count</literal></entry>
						<entry>Total number of messages</entry>
					</row>
					<row>
						<entry><literal>flagged</literal></entry>
						<entry>Number of flagged messages</entry>
					</row>
					<row>
						<entry><literal>name</literal></entry>
						<entry>Alphabetically by path</entry>
					</row>
					<row>
						<entry><literal>new</literal></entry>
						<entry>Number of new messages</entry>
					</row>
					<row>
						<entry><literal>path</literal></entry>
						<entry>Alphabetically by path</entry>
					</row>
					<row>
						<entry><literal>unsorted</literal></entry>
						<entry>Do not resort the paths</entry>
					</row>
				</tbody>
			</tgroup>
		</table>
	</sect2>

	<sect2 id="sidebar-muttrc">
		<title>Muttrc</title>
<screen>
<emphasis role="comment"># This is a complete list of sidebar-related configuration.
 
# --------------------------------------------------------------------------
# VARIABLES - shown with their default values
# --------------------------------------------------------------------------
 
# Should the Sidebar be shown?</emphasis>
set sidebar_visible = no
 
<emphasis role="comment"># How wide should the Sidebar be in screen columns?
# Note: Some characters, e.g. Chinese, take up two columns each.</emphasis>
set sidebar_width = 20
 
<emphasis role="comment"># Should the mailbox paths be abbreviated?</emphasis>
set sidebar_short_path = no
 
<emphasis role="comment"># When abbreviating mailbox path names, use any of these characters as path
# separators.  Only the part after the last separators will be shown.
# For file folders '/' is good.  For IMAP folders, often '.' is useful.</emphasis>
set sidebar_delim_chars = '/.'
 
<emphasis role="comment"># If the mailbox path is abbreviated, should it be indented?</emphasis>
set sidebar_folder_indent = no
 
<emphasis role="comment"># Indent mailbox paths with this string.</emphasis>
set sidebar_indent_string = '  '
 
<emphasis role="comment"># Make the Sidebar only display mailboxes that contain new, or flagged,
# mail.</emphasis>
set sidebar_new_mail_only = no
 
<emphasis role="comment"># Any mailboxes that are whitelisted will always be visible, even if the
# sidebar_new_mail_only option is enabled.</emphasis>
sidebar_whitelist '/home/user/mailbox1'
sidebar_whitelist '/home/user/mailbox2'
 
<emphasis role="comment"># When searching for mailboxes containing new mail, should the search wrap
# around when it reaches the end of the list?</emphasis>
set sidebar_next_new_wrap = no
 
<emphasis role="comment"># The character to use as the divider between the Sidebar and the other Mutt
# panels.
# Note: Only the first character of this string is used.</emphasis>
set sidebar_divider_char = '|'
 
<emphasis role="comment"># Display the Sidebar mailboxes using this format string.</emphasis>
set sidebar_format = '%B%?F? [%F]?%* %?N?%N/?%S'
 
<emphasis role="comment"># Sidebar will not refresh its list of mailboxes any more frequently than
# this number of seconds.  This will help reduce disk/network traffic.</emphasis>
set sidebar_refresh_time = 60
 
<emphasis role="comment"># Sort the mailboxes in the Sidebar using this method:
#       count    - total number of messages
#       flagged  - number of flagged messages
#       new      - number of new messages
#       path     - mailbox path
#       unsorted - do not sort the mailboxes</emphasis>
set sidebar_sort_method = 'unsorted'
 
<emphasis role="comment"># --------------------------------------------------------------------------
# FUNCTIONS - shown with an example mapping
# --------------------------------------------------------------------------
 
# Move the highlight to the previous mailbox</emphasis>
bind index,pager \Cp sidebar-prev
 
<emphasis role="comment"># Move the highlight to the next mailbox</emphasis>
bind index,pager \Cn sidebar-next
 
<emphasis role="comment"># Open the highlighted mailbox</emphasis>
bind index,pager \Co sidebar-open
 
<emphasis role="comment"># Move the highlight to the previous page
# This is useful if you have a LOT of mailboxes.</emphasis>
bind index,pager &lt;F3&gt; sidebar-page-up
 
<emphasis role="comment"># Move the highlight to the next page
# This is useful if you have a LOT of mailboxes.</emphasis>
bind index,pager &lt;F4&gt; sidebar-page-down
 
<emphasis role="comment"># Move the highlight to the previous mailbox containing new, or flagged,
# mail.</emphasis>
bind index,pager &lt;F5&gt; sidebar-prev-new
 
<emphasis role="comment"># Move the highlight to the next mailbox containing new, or flagged, mail.</emphasis>
bind index,pager &lt;F6&gt; sidebar-next-new
 
<emphasis role="comment"># Toggle the visibility of the Sidebar.</emphasis>
bind index,pager B sidebar-toggle-visible
 
<emphasis role="comment"># --------------------------------------------------------------------------
# COLORS - some unpleasant examples are given
# --------------------------------------------------------------------------
# Note: All color operations are of the form:
#       color OBJECT FOREGROUND BACKGROUND
 
# Color of the current, open, mailbox
# Note: This is a general Mutt option which colors all selected items.</emphasis>
color indicator cyan black
 
<emphasis role="comment"># Color of the highlighted, but not open, mailbox.</emphasis>
color sidebar_highlight black color8
 
<emphasis role="comment"># Color of the divider separating the Sidebar from Mutt panels</emphasis>
color sidebar_divider color8 black
 
<emphasis role="comment"># Color to give mailboxes containing flagged mail</emphasis>
color sidebar_flagged red black
 
<emphasis role="comment"># Color to give mailboxes containing new mail</emphasis>
color sidebar_new green black
 
<emphasis role="comment"># --------------------------------------------------------------------------
 
# vim: syntax=muttrc</emphasis>
</screen>
	</sect2>

	<sect2 id="sidebar-see-also">
		<title>See Also</title>

		<itemizedlist>
			<listitem><para><link linkend="regexp">Regular Expressions</link></para></listitem>
			<listitem><para><link linkend="patterns">Patterns</link></para></listitem>
			<listitem><para><link linkend="color">Color command</link></para></listitem>
			<listitem><para><link linkend="notmuch">notmuch patch</link></para></listitem>
		</itemizedlist>
	</sect2>

	<sect2 id="sidebar-known-bugs">
		<title>Known Bugs</title>
		Unsorted isn't
	</sect2>

	<sect2 id="sidebar-credits">
		<title>Credits</title>
		<itemizedlist>
		<listitem><para>Justin Hibbits <email>jrh29@po.cwru.edu</email></para></listitem>
		<listitem><para>Thomer M. Gil <email>mutt@thomer.com</email></para></listitem>
		<listitem><para>David Sterba <email>dsterba@suse.cz</email></para></listitem>
		<listitem><para>Evgeni Golov <email>evgeni@debian.org</email></para></listitem>
		<listitem><para>Fabian Groffen <email>grobian@gentoo.org</email></para></listitem>
		<listitem><para>Jason DeTiberus <email>jdetiber@redhat.com</email></para></listitem>
		<listitem><para>Stefan Assmann <email>sassmann@kpanic.de</email></para></listitem>
		<listitem><para>Steve Kemp <email>steve@steve.org.uk</email></para></listitem>
		<listitem><para>Terry Chan <email>tchan@lunar-linux.org</email></para></listitem>
		<listitem><para>Tyler Earnest <email>tylere@rne.st</email></para></listitem>
=======
	<sect2 id="ifdef-credits">
		<title>Credits</title>
		<itemizedlist>
		<listitem><para>Cedric Duval <email>cedricduval@free.fr</email></para></listitem>
		<listitem><para>Matteo F. Vescovi <email>mfvescovi@gmail.com</email></para></listitem>
>>>>>>> c493b9af
		<listitem><para>Richard Russon <email>rich@flatcap.org</email></para></listitem>
		</itemizedlist>
	</sect2>
</sect1>

</chapter>

<chapter id="security">
<title>Security Considerations</title>

<para>
First of all, Mutt contains no security holes included by intention but
may contain unknown security holes. As a consequence, please run Mutt
only with as few permissions as possible. Especially, do not run Mutt as
the super user.
</para>

<para>
When configuring Mutt, there're some points to note about secure setups
so please read this chapter carefully.
</para>

<sect1 id="security-passwords">
<title>Passwords</title>

<para>
Although Mutt can be told the various passwords for accounts, please
never store passwords in configuration files. Besides the fact that the
system's operator can always read them, you could forget to mask it out
when reporting a bug or asking for help via a mailing list. Even worse,
your mail including your password could be archived by internet search
engines, mail-to-news gateways etc. It may already be too late before
you notice your mistake.
</para>

</sect1>

<sect1 id="security-tempfiles">
<title>Temporary Files</title>

<para>
Mutt uses many temporary files for viewing messages, verifying digital
signatures, etc. As long as being used, these files are visible by other
users and maybe even readable in case of misconfiguration.  Also, a
different location for these files may be desired which can be changed
via the <link linkend="tmpdir">$tmpdir</link> variable.
</para>

</sect1>

<sect1 id="security-leaks">
<title>Information Leaks</title>

<sect2 id="security-leaks-mid">
<title>Message-Id: headers</title>

<para>
Message-Id: headers contain a local part that is to be created in a
unique fashion. In order to do so, Mutt will <quote>leak</quote> some
information to the outside world when sending messages: the generation
of this header includes a step counter which is increased (and rotated)
with every message sent. In a longer running mutt session, others can
make assumptions about your mailing habits depending on the number of
messages sent. If this is not desired, the header can be manually
provided using <link linkend="edit-headers">$edit_headers</link> (though
not recommended).
</para>

</sect2>

<sect2 id="security-leaks-mailto">
<title><literal>mailto:</literal>-style Links</title>

<para>
As Mutt be can be set up to be the mail client to handle
<literal>mailto:</literal> style links in websites, there're security
considerations, too. Arbitrary header fields can be embedded in these
links which could override existing header fields or attach arbitrary
files using <link linkend="attach-header">the Attach:
pseudoheader</link>. This may be problematic if the <link
linkend="edit-headers">$edit-headers</link> variable is
<emphasis>unset</emphasis>, i.e. the user doesn't want to see header
fields while editing the message and doesn't pay enough attention to the
compose menu's listing of attachments.
</para>

<para>
For example, following a link like
</para>

<screen>
mailto:joe@host?Attach=~/.gnupg/secring.gpg</screen>

<para>
will send out the user's private gnupg keyring to
<literal>joe@host</literal> if the user doesn't follow the information
on screen carefully enough.
</para>

<para>
To prevent these issues, Mutt by default only accepts the
<literal>Subject</literal> and <literal>Body</literal> headers.
Allowed headers can be adjusted with the
<link linkend="mailto-allow"><command>mailto_allow</command></link> and
<link linkend="mailto-allow"><command>unmailto_allow</command></link> commands.
</para>

</sect2>

</sect1>

<sect1 id="security-external">
<title>External Applications</title>

<para>
Mutt in many places has to rely on external applications or for
convenience supports mechanisms involving external applications.
</para>

<para>
One of these is the <literal>mailcap</literal> mechanism as defined by
RfC1524. Details about a secure use of the mailcap mechanisms is given
in <xref linkend="secure-mailcap"/>.
</para>

<para>
Besides the mailcap mechanism, Mutt uses a number of other external
utilities for operation, for example to provide crypto support, in
backtick expansion in configuration files or format string filters.  The
same security considerations apply for these as for tools involved via
mailcap.
</para>

</sect1>

</chapter>


<chapter id="tuning">
<title>Performance Tuning</title>

<sect1 id="tuning-mailboxes">
<title>Reading and Writing Mailboxes</title>

<para>
Mutt's performance when reading mailboxes can be improved in two ways:
</para>

<orderedlist>

<listitem>
<para>
For remote folders (IMAP and POP) as well as folders using one-file-per
message storage (Maildir and MH), Mutt's performance can be greatly
improved using <link linkend="header-caching">header caching</link>.
using a single database per folder.
</para>
</listitem>

<listitem>
<para>
Mutt provides the <link linkend="read-inc">$read_inc</link> and <link
linkend="write-inc">$write_inc</link> variables to specify at which rate
to update progress counters. If these values are too low, Mutt may spend
more time on updating the progress counter than it spends on actually
reading/writing folders.
</para>

<para>
For example, when opening a maildir folder with a few thousand messages,
the default value for <link linkend="read-inc">$read_inc</link> may be
too low. It can be tuned on on a folder-basis using <link
linkend="folder-hook"><command>folder-hook</command>s</link>:
</para>

<screen>
<emphasis role="comment"># use very high $read_inc to speed up reading hcache'd maildirs</emphasis>
folder-hook . 'set read_inc=1000'
<emphasis role="comment"># use lower value for reading slower remote IMAP folders</emphasis>
folder-hook ^imap 'set read_inc=100'
<emphasis role="comment"># use even lower value for reading even slower remote POP folders</emphasis>
folder-hook ^pop 'set read_inc=1'</screen>

</listitem>
</orderedlist>

<para>
These settings work on a per-message basis. However, as messages may
greatly differ in size and certain operations are much faster than
others, even per-folder settings of the increment variables may not be
desirable as they produce either too few or too much progress updates.
Thus, Mutt allows to limit the number of progress updates per second
it'll actually send to the terminal using the <link
linkend="time-inc">$time_inc</link> variable.
</para>

</sect1>

<sect1 id="tuning-messages">
<title>Reading Messages from Remote Folders</title>

<para>
Reading messages from remote folders such as IMAP an POP can be slow
especially for large mailboxes since Mutt only caches a very limited
number of recently viewed messages (usually 10) per session (so that it
will be gone for the next session.)
</para>

<para>
To improve performance and permanently cache whole messages, please
refer to Mutt's so-called <link linkend="body-caching">body
caching</link> for details.
</para>

</sect1>

<sect1 id="tuning-search">
<title>Searching and Limiting</title>

<para>
When searching mailboxes either via a search or a limit action, for some
patterns Mutt distinguishes between regular expression and string
searches. For regular expressions, patterns are prefixed with
<quote>~</quote> and with <quote>=</quote> for string searches.
</para>

<para>
Even though a regular expression search is fast, it's several times
slower than a pure string search which is noticeable especially on large
folders. As a consequence, a string search should be used instead of a
regular expression search if the user already knows enough about the
search pattern.
</para>

<para>
For example, when limiting a large folder to all messages sent to or by
an author, it's much faster to search for the initial part of an e-mail
address via <literal>=Luser@</literal> instead of
<literal>~Luser@</literal>. This is especially true for searching
message bodies since a larger amount of input has to be searched.
</para>

<para>
As for regular expressions, a lower case string search pattern makes
Mutt perform a case-insensitive search except for IMAP (because for IMAP
Mutt performs server-side searches which don't support
case-insensitivity).
</para>

</sect1>

</chapter>

<chapter id="reference">
<title>Reference</title>

<sect1 id="commandline">
<title>Command-Line Options</title>

<para>
Running <literal>mutt</literal> with no arguments will make Mutt attempt
to read your spool mailbox.  However, it is possible to read other
mailboxes and to send messages from the command line as well.
</para>

<table id="tab-commandline-options">
<title>Command line options</title>
<tgroup cols="2">
<thead>
<row><entry>Option</entry><entry>Description</entry></row>
</thead>
<tbody>
<row><entry>-A</entry><entry>expand an alias</entry></row>
<row><entry>-a</entry><entry>attach a file to a message</entry></row>
<row><entry>-b</entry><entry>specify a blind carbon-copy (BCC) address</entry></row>
<row><entry>-c</entry><entry>specify a carbon-copy (Cc) address</entry></row>
<row><entry>-d</entry><entry>log debugging output to ~/.muttdebug0 if mutt was compiled with +DEBUG; it can range from 1-5 and affects verbosity (a value of 2 is recommended)</entry></row>
<row><entry>-D</entry><entry>print the value of all Mutt variables to stdout</entry></row>
<row><entry>-E</entry><entry>edit the draft (-H) or include (-i) file</entry></row>
<row><entry>-e</entry><entry>specify a config command to be run after initialization files are read</entry></row>
<row><entry>-f</entry><entry>specify a mailbox to load</entry></row>
<row><entry>-F</entry><entry>specify an alternate file to read initialization commands</entry></row>
<row><entry>-h</entry><entry>print help on command line options</entry></row>
<row><entry>-H</entry><entry>specify a draft file from which to read a header and body</entry></row>
<row><entry>-i</entry><entry>specify a file to include in a message composition</entry></row>
<row><entry>-m</entry><entry>specify a default mailbox type</entry></row>
<row><entry>-n</entry><entry>do not read the system Muttrc</entry></row>
<row><entry>-p</entry><entry>recall a postponed message</entry></row>
<row><entry>-Q</entry><entry>query a configuration variable</entry></row>
<row><entry>-R</entry><entry>open mailbox in read-only mode</entry></row>
<row><entry>-s</entry><entry>specify a subject (enclose in quotes if it contains spaces)</entry></row>
<row><entry>-v</entry><entry>show version number and compile-time definitions</entry></row>
<row><entry>-x</entry><entry>simulate the mailx(1) compose mode</entry></row>
<row><entry>-y</entry><entry>show a menu containing the files specified by the <command>mailboxes</command> command</entry></row>
<row><entry>-z</entry><entry>exit immediately if there are no messages in the mailbox</entry></row>
<row><entry>-Z</entry><entry>open the first folder with new message, exit immediately if none</entry></row>
</tbody>
</tgroup>
</table>

<para>
To read messages in a mailbox
</para>

<cmdsynopsis>
<command>mutt</command>
<arg choice="opt"><option>-nz</option></arg>
<arg choice="opt"><option>-F</option>
<replaceable>muttrc</replaceable>
</arg>
<arg choice="opt"><option>-m</option>
<replaceable>type</replaceable>
</arg>
<arg choice="opt"><option>-f</option>
<replaceable>mailbox</replaceable>
</arg>
</cmdsynopsis>

<para>
To compose a new message
</para>

<cmdsynopsis>
<command>mutt</command>
<arg choice="opt"><option>-En</option></arg>
<arg choice="opt"><option>-F</option>
<replaceable>muttrc</replaceable>
</arg>
<arg choice="opt"><option>-c</option>
<replaceable>address</replaceable>
</arg>
<arg choice="opt"><option>-Hi</option>
<replaceable>filename</replaceable>
</arg>
<arg choice="opt"><option>-s</option>
<replaceable>subject</replaceable>
</arg>
<arg choice="opt">
<option>-a</option>
<replaceable>file</replaceable>
<arg choice="opt" rep="repeat"/>
--
</arg>
<group choice="plain" rep="repeat">
<arg choice="plain">
<replaceable>address</replaceable>
</arg>
<arg choice="plain">
<replaceable>mailto_url</replaceable>
</arg>
</group>
</cmdsynopsis>

<para>
Mutt also supports a <quote>batch</quote> mode to send prepared
messages.  Simply redirect input from the file you wish to send.  For
example,
</para>

<screen>
mutt -s "data set for run #2" professor@bigschool.edu &lt; ~/run2.dat</screen>

<para>
will send a message to
<literal>&lt;professor@bigschool.edu&gt;</literal> with a subject of
<quote>data set for run #2</quote>.  In the body of the message will be
the contents of the file <quote>~/run2.dat</quote>.
</para>

<para>
An include file passed with <literal>-i</literal> will be used as the
body of the message.  When combined with <literal>-E</literal>, the
include file will be directly edited during message composition.  The
file will be modified regardless of whether the message is sent or
aborted.
</para>

<para>
A draft file passed with <literal>-H</literal> will be used as the
initial header and body for the message.  Multipart messages can be
used as a draft file.  When combined with <literal>-E</literal>, the
draft file will be updated to the final state of the message after
composition, regardless of whether the message is sent, aborted, or
even postponed.  Note that if the message is sent encrypted or signed,
the draft file will be saved that way too.
</para>

<para>
All files passed with <literal>-a</literal> <emphasis>file</emphasis>
will be attached as a MIME part to the message. To attach a single or
several files, use <quote>--</quote> to separate files and recipient
addresses:
</para>

<screen>
mutt -a image.png -- some@one.org</screen>

<para>
or
</para>

<screen>
mutt -a *.png -- some@one.org</screen>

<note>
<para>
The <literal>-a</literal> option must be last in the option list.
</para>
</note>

<para>
In addition to accepting a list of email addresses, Mutt also accepts a URL with
the <literal>mailto:</literal> schema as specified in RFC2368.  This is useful
when configuring a web browser to launch Mutt when clicking on mailto links.
</para>

<screen>
mutt mailto:some@one.org?subject=test&amp;cc=other@one.org</screen>

</sect1>

<sect1 id="commands">
<title>Configuration Commands</title>

<para>
The following are the commands understood by Mutt:
</para>

<itemizedlist>

<listitem>
<cmdsynopsis>
<command><link linkend="account-hook">account-hook</link></command>
<arg choice="plain">
<replaceable>regexp</replaceable>
<replaceable>command</replaceable>
</arg>
</cmdsynopsis>
</listitem>

<listitem>
<cmdsynopsis>
<command><link linkend="alias">alias</link></command>
<arg choice="opt" rep="repeat">
<option>-group</option>
<replaceable class="parameter">name</replaceable>
</arg>
<arg choice="plain">
<replaceable class="parameter">key</replaceable>
</arg>
<arg choice="plain">
<replaceable class="parameter">address</replaceable>
</arg>
<arg choice="opt" rep="repeat">
<replaceable class="parameter">address</replaceable>
</arg>

<command><link linkend="alias">unalias</link></command>
<arg choice="opt" rep="repeat">
<option>-group</option>
<replaceable>name</replaceable>
</arg>
<group choice="req">
<arg choice="plain">
<replaceable class="parameter">*</replaceable>
</arg>
<arg choice="plain" rep="repeat">
<replaceable class="parameter">key</replaceable>
</arg>
</group>
</cmdsynopsis>
</listitem>

<listitem>
<cmdsynopsis>
<command><link linkend="alternates">alternates</link></command>
<arg choice="opt" rep="repeat">
<option>-group</option>
<replaceable>name</replaceable>
</arg>
<arg choice="plain">
<replaceable>regexp</replaceable>
</arg>
<arg choice="opt" rep="repeat">
<replaceable>regexp</replaceable>
</arg>

<command><link linkend="alternates">unalternates</link></command>
<arg choice="opt" rep="repeat">
<option>-group</option>
<replaceable>name</replaceable>
</arg>
<group choice="req">
<arg choice="plain">
<replaceable>*</replaceable>
</arg>
<arg choice="plain" rep="repeat">
<replaceable>regexp</replaceable>
</arg>
</group>
</cmdsynopsis>
</listitem>

<listitem>
<cmdsynopsis>
<command><link linkend="alternative-order">alternative_order</link></command>
<arg choice="plain">
<replaceable>mimetype</replaceable>
</arg>
<arg choice="opt" rep="repeat">
<replaceable>mimetype</replaceable>
</arg>

<command><link linkend="alternative-order">unalternative_order</link></command>
<group choice="req">
<arg choice="plain">
<replaceable>*</replaceable>
</arg>
<arg choice="plain" rep="repeat">
<replaceable>mimetype</replaceable>
</arg>
</group>
</cmdsynopsis>
</listitem>

<listitem>
<cmdsynopsis>
<command><link linkend="attachments">attachments</link></command>
<arg choice="plain">
<replaceable>{ + | - }disposition</replaceable>
</arg>
<arg choice="plain">
<replaceable>mime-type</replaceable>
</arg>

<command><link linkend="attachments">unattachments</link></command>
<arg choice="plain">
<replaceable>{ + | - }disposition</replaceable>
</arg>
<arg choice="plain">
<replaceable>mime-type</replaceable>
</arg>
</cmdsynopsis>
</listitem>

<listitem>
<cmdsynopsis>
<command><link linkend="auto-view">auto_view</link></command>
<arg choice="plain">
<replaceable>mimetype</replaceable>
</arg>
<arg choice="opt" rep="repeat">
<replaceable>mimetype</replaceable>
</arg>

<command><link linkend="auto-view">unauto_view</link></command>
<group choice="req">
<arg choice="plain">
<replaceable>*</replaceable>
</arg>
<arg choice="plain" rep="repeat">
<replaceable>mimetype</replaceable>
</arg>
</group>
</cmdsynopsis>
</listitem>

<listitem>
<cmdsynopsis>
<command><link linkend="bind">bind</link></command>
<arg choice="plain">
<replaceable class="parameter">map</replaceable>
</arg>
<arg choice="plain">
<replaceable class="parameter">key</replaceable>
</arg>
<arg choice="plain">
<replaceable class="parameter">function</replaceable>
</arg>
</cmdsynopsis>
</listitem>

<listitem>
<cmdsynopsis>
<command><link linkend="charset-hook">charset-hook</link></command>
<arg choice="plain">
<replaceable class="parameter">alias</replaceable>
</arg>
<arg choice="plain">
<replaceable class="parameter">charset</replaceable>
</arg>
</cmdsynopsis>
</listitem>

<listitem>
<cmdsynopsis>
<command><link linkend="iconv-hook">iconv-hook</link></command>
<arg choice="plain">
<replaceable class="parameter">charset</replaceable>
</arg>
<arg choice="plain">
<replaceable class="parameter">local-charset</replaceable>
</arg>
</cmdsynopsis>
</listitem>

<listitem>
<cmdsynopsis>
<command><link linkend="color">color</link></command>
<arg choice="plain">
<replaceable class="parameter">object</replaceable>
</arg>
<arg choice="plain">
<replaceable class="parameter">foreground</replaceable>
</arg>
<arg choice="plain">
<replaceable class="parameter">background</replaceable>
</arg>

<command><link linkend="color">color</link></command>
<group choice="req">
<arg choice="plain">
<option>header</option>
</arg>
<arg choice="plain">
<option>body</option>
</arg>
</group>
<arg choice="plain">
<replaceable class="parameter">foreground</replaceable>
</arg>
<arg choice="plain">
<replaceable class="parameter">background</replaceable>
</arg>
<arg choice="plain">
<replaceable class="parameter">regexp</replaceable>
</arg>

<command><link linkend="color">color</link></command>
<arg choice="plain">
<option>index</option>
</arg>
<arg choice="plain">
<replaceable class="parameter">foreground</replaceable>
</arg>
<arg choice="plain">
<replaceable class="parameter">background</replaceable>
</arg>
<arg choice="plain">
<replaceable class="parameter">pattern</replaceable>
</arg>

<command><link linkend="color">uncolor</link></command>
<group choice="req">
<arg choice="plain">
<option>index</option>
</arg>
<arg choice="plain">
<option>header</option>
</arg>
<arg choice="plain">
<option>body</option>
</arg>
</group>
<group choice="req">
<arg choice="plain">
<replaceable>*</replaceable>
</arg>
<arg choice="plain" rep="repeat">
<replaceable>pattern</replaceable>
</arg>
</group>
</cmdsynopsis>
</listitem>

<listitem>
<cmdsynopsis>
<command><link linkend="crypt-hook">crypt-hook</link></command>
<arg choice="plain">
<replaceable class="parameter">regexp</replaceable>
</arg>
<arg choice="plain">
<replaceable class="parameter">keyid</replaceable>
</arg>
</cmdsynopsis>
</listitem>

<listitem>
<cmdsynopsis>
<command><link linkend="exec">exec</link></command>
<arg choice="plain">
<replaceable class="parameter">function</replaceable>
</arg>
<arg choice="opt" rep="repeat">
<replaceable class="parameter">function</replaceable>
</arg>
</cmdsynopsis>
</listitem>

<listitem>
<cmdsynopsis>
<command><link linkend="fcc-hook">fcc-hook</link></command>
<arg choice="plain">
<replaceable class="parameter">[!]pattern</replaceable>
</arg>
<arg choice="plain">
<replaceable class="parameter">mailbox</replaceable>
</arg>
</cmdsynopsis>
</listitem>

<listitem>
<cmdsynopsis>
<command><link linkend="fcc-save-hook">fcc-save-hook</link></command>
<arg choice="plain">
<replaceable class="parameter">[!]pattern</replaceable>
</arg>
<arg choice="plain">
<replaceable class="parameter">mailbox</replaceable>
</arg>
</cmdsynopsis>
</listitem>

<listitem>
<cmdsynopsis>
<command><link linkend="folder-hook">folder-hook</link></command>
<arg choice="plain">
<replaceable class="parameter">[!]regexp</replaceable>
</arg>
<arg choice="plain">
<replaceable class="parameter">command</replaceable>
</arg>
</cmdsynopsis>
</listitem>

<listitem>
<cmdsynopsis>
<command><link linkend="addrgroup">group</link></command>
<arg choice="opt" rep="repeat">
<option>-group</option>
<replaceable class="parameter">name</replaceable>
</arg>
<group choice="req">
<arg choice="plain" rep="repeat">
<option>-rx</option>
<replaceable class="parameter">expr</replaceable>
</arg>
<arg choice="plain" rep="repeat">
<option>-addr</option>
<replaceable class="parameter">expr</replaceable>
</arg>
</group>

<command><link linkend="addrgroup">ungroup</link></command>
<arg choice="opt" rep="repeat">
<option>-group</option>
<replaceable class="parameter">name</replaceable>
</arg>
<group choice="req">
<arg choice="plain">
<replaceable class="parameter">*</replaceable>
</arg>
<arg choice="plain" rep="repeat">
<option>-rx</option>
<replaceable class="parameter">expr</replaceable>
</arg>
<arg choice="plain" rep="repeat">
<option>-addr</option>
<replaceable class="parameter">expr</replaceable>
</arg>
</group>
</cmdsynopsis>
</listitem>

<listitem>
<cmdsynopsis>
<command><link linkend="hdr-order">hdr_order</link></command>
<arg choice="plain">
<replaceable class="parameter">header</replaceable>
</arg>
<arg choice="opt" rep="repeat">
<replaceable class="parameter">header</replaceable>
</arg>

<command><link linkend="hdr-order">unhdr_order</link></command>
<group choice="req">
<arg choice="plain">
<replaceable>*</replaceable>
</arg>
<arg choice="plain" rep="repeat">
<replaceable>header</replaceable>
</arg>
</group>
</cmdsynopsis>
</listitem>

<listitem>
<cmdsynopsis>
<command>ifdef</command>
<arg choice="plain">
<replaceable class="parameter">item</replaceable>
</arg>
<arg choice="plain">
<replaceable class="parameter">"config-command [args]"</replaceable>
</arg>
</cmdsynopsis>
</listitem>

<listitem>
<cmdsynopsis>
<command><link linkend="ignore">ignore</link></command>
<arg choice="plain">
<replaceable class="parameter">pattern</replaceable>
</arg>
<arg choice="opt" rep="repeat">
<replaceable class="parameter">pattern</replaceable>
</arg>

<command><link linkend="ignore">unignore</link></command>
<group choice="req">
<arg choice="plain">
<replaceable>*</replaceable>
</arg>
<arg choice="plain" rep="repeat">
<replaceable>pattern</replaceable>
</arg>
</group>
</cmdsynopsis>
</listitem>

<listitem>
<cmdsynopsis>
<command><link linkend="lists">lists</link></command>
<arg>
<option>-group</option>
<replaceable class="parameter">name</replaceable>
</arg>
<arg choice="plain">
<replaceable class="parameter">regexp</replaceable>
</arg>
<arg choice="opt" rep="repeat">
<replaceable class="parameter">regexp</replaceable>
</arg>

<command><link linkend="lists">unlists</link></command>
<arg choice="opt" rep="repeat">
<option>-group</option>
<replaceable>name</replaceable>
</arg>
<group choice="req">
<arg choice="plain">
<replaceable>*</replaceable>
</arg>
<arg choice="plain" rep="repeat">
<replaceable>regexp</replaceable>
</arg>
</group>
</cmdsynopsis>
</listitem>

<listitem>
<cmdsynopsis>
<command><link linkend="macro">macro</link></command>
<arg choice="plain">
<replaceable class="parameter">menu</replaceable>
</arg>
<arg choice="plain">
<replaceable class="parameter">key</replaceable>
</arg>
<arg choice="plain">
<replaceable class="parameter">sequence</replaceable>
</arg>
<arg choice="opt">
<replaceable class="parameter">description</replaceable>
</arg>
</cmdsynopsis>
</listitem>

<listitem>
<cmdsynopsis>
<command><link linkend="mailboxes">mailboxes</link></command>
<arg choice="plain">
<replaceable class="parameter">mailbox</replaceable>
</arg>
<arg choice="opt" rep="repeat">
<replaceable class="parameter">mailbox</replaceable>
</arg>

<command><link linkend="mailboxes">unmailboxes</link></command>
<group choice="req">
<arg choice="plain">
<replaceable class="parameter">*</replaceable>
</arg>
<arg choice="plain" rep="repeat">
<replaceable class="parameter">mailbox</replaceable>
</arg>
</group>
</cmdsynopsis>
</listitem>

<listitem>
<cmdsynopsis>
<command><link linkend="mailto-allow">mailto_allow</link></command>
<group choice="req">
<arg choice="plain">
<replaceable class="parameter">*</replaceable>
</arg>
<arg choice="plain" rep="repeat">
<replaceable class="parameter">header-field</replaceable>
</arg>
</group>

<command><link linkend="mailto-allow">unmailto_allow</link></command>
<group choice="req">
<arg choice="plain">
<replaceable class="parameter">*</replaceable>
</arg>
<arg choice="plain" rep="repeat">
<replaceable class="parameter">header-field</replaceable>
</arg>
</group>
</cmdsynopsis>
</listitem>

<listitem>
<cmdsynopsis>
<command><link linkend="mbox-hook">mbox-hook</link></command>
<arg choice="plain">
<replaceable class="parameter">[!]regexp</replaceable>
</arg>
<arg choice="plain">
<replaceable class="parameter">mailbox</replaceable>
</arg>
</cmdsynopsis>
</listitem>

<listitem>
<cmdsynopsis>
<command><link linkend="message-hook">message-hook</link></command>
<arg choice="plain">
<replaceable class="parameter">[!]pattern</replaceable>
</arg>
<arg choice="plain">
<replaceable class="parameter">command</replaceable>
</arg>
</cmdsynopsis>
</listitem>

<listitem>
<cmdsynopsis>
<command><link linkend="mime-lookup">mime_lookup</link></command>
<arg choice="plain">
<replaceable>mimetype</replaceable>
</arg>
<arg choice="opt" rep="repeat">
<replaceable>mimetype</replaceable>
</arg>

<command><link linkend="mime-lookup">unmime_lookup</link></command>
<group choice="req">
<arg choice="plain">
<replaceable>*</replaceable>
</arg>
<arg choice="plain" rep="repeat">
<replaceable>mimetype</replaceable>
</arg>
</group>
</cmdsynopsis>
</listitem>

<listitem>
<cmdsynopsis>
<command><link linkend="mono">mono</link></command>
<arg choice="plain">
<replaceable class="parameter">object</replaceable>
</arg>
<arg choice="plain">
<replaceable class="parameter">attribute</replaceable>
</arg>

<command><link linkend="mono">mono</link></command>
<group choice="req">
<arg choice="plain">
<option>header</option>
</arg>
<arg choice="plain">
<option>body</option>
</arg>
</group>
<arg choice="plain">
<replaceable class="parameter">attribute</replaceable>
</arg>
<arg choice="plain">
<replaceable class="parameter">regexp</replaceable>
</arg>

<command><link linkend="mono">mono</link></command>
<arg choice="plain">
<option>index</option>
</arg>
<arg choice="plain">
<replaceable class="parameter">attribute</replaceable>
</arg>
<arg choice="plain">
<replaceable class="parameter">pattern</replaceable>
</arg>

<command><link linkend="mono">unmono</link></command>
<group choice="req">
<arg choice="plain">
<option>index</option>
</arg>
<arg choice="plain">
<option>header</option>
</arg>
<arg choice="plain">
<option>body</option>
</arg>
</group>
<group choice="req">
<arg choice="plain">
<replaceable class="parameter">*</replaceable>
</arg>
<arg choice="plain" rep="repeat">
<replaceable class="parameter">pattern</replaceable>
</arg>
</group>
</cmdsynopsis>
</listitem>

<listitem>
<cmdsynopsis>
<command><link linkend="my-hdr">my_hdr</link></command>
<arg choice="plain">
<replaceable class="parameter">string</replaceable>
</arg>

<command><link linkend="my-hdr">unmy_hdr</link></command>
<group choice="req">
<arg choice="plain">
<replaceable class="parameter">*</replaceable>
</arg>
<arg choice="plain" rep="repeat">
<replaceable class="parameter">field</replaceable>
</arg>
</group>
</cmdsynopsis>
</listitem>

<listitem>
<cmdsynopsis>
<command><link linkend="push">push</link></command>
<arg choice="plain">
<replaceable class="parameter">string</replaceable>
</arg>
</cmdsynopsis>
</listitem>

<listitem>
<cmdsynopsis>
<command><link linkend="save-hook">save-hook</link></command>
<arg choice="plain">
<replaceable class="parameter">[!]pattern</replaceable>
</arg>
<arg choice="plain">
<replaceable class="parameter">mailbox</replaceable>
</arg>
</cmdsynopsis>
</listitem>

<listitem>
<cmdsynopsis>
<command><link linkend="score">score</link></command>
<arg choice="plain">
<replaceable class="parameter">pattern</replaceable>
</arg>
<arg choice="plain">
<replaceable class="parameter">value</replaceable>
</arg>

<command><link linkend="score">unscore</link></command>
<group choice="req">
<arg choice="plain">
<replaceable class="parameter">*</replaceable>
</arg>
<arg choice="plain" rep="repeat">
<replaceable class="parameter">pattern</replaceable>
</arg>
</group>
</cmdsynopsis>
</listitem>

<listitem>
<cmdsynopsis>
<command><link linkend="reply-hook">reply-hook</link></command>
<arg choice="plain">
<replaceable class="parameter">[!]pattern</replaceable>
</arg>
<arg choice="plain">
<replaceable class="parameter">command</replaceable>
</arg>
</cmdsynopsis>
</listitem>

<listitem>
<cmdsynopsis>
<command><link linkend="send-hook">send-hook</link></command>
<arg choice="plain">
<replaceable class="parameter">[!]pattern</replaceable>
</arg>
<arg choice="plain">
<replaceable class="parameter">command</replaceable>
</arg>
</cmdsynopsis>
</listitem>

<listitem>
<cmdsynopsis>
<command><link linkend="send2-hook">send2-hook</link></command>
<arg choice="plain">
<replaceable class="parameter">[!]pattern</replaceable>
</arg>
<arg choice="plain">
<replaceable class="parameter">command</replaceable>
</arg>
</cmdsynopsis>
</listitem>

<listitem>
<cmdsynopsis>
<command><link linkend="set">set</link></command>
<group choice="req">
<arg choice="plain">
<group choice="opt">
<arg choice="plain"><option>no</option></arg>
<arg choice="plain"><option>inv</option></arg>
</group>
<replaceable class="parameter">variable</replaceable>
</arg>
<arg choice="plain">
<replaceable class="parameter">variable=value</replaceable>
</arg>
</group>
<arg choice="opt" rep="repeat"></arg>

<command><link linkend="set">toggle</link></command>
<arg choice="plain">
<replaceable class="parameter">variable</replaceable>
</arg>
<arg choice="opt" rep="repeat">
<replaceable class="parameter">variable</replaceable>
</arg>

<command><link linkend="set">unset</link></command>
<arg choice="plain">
<replaceable class="parameter">variable</replaceable>
</arg>
<arg choice="opt" rep="repeat">
<replaceable class="parameter">variable</replaceable>
</arg>

<command><link linkend="set">reset</link></command>
<arg choice="plain">
<replaceable class="parameter">variable</replaceable>
</arg>
<arg choice="opt" rep="repeat">
<replaceable class="parameter">variable</replaceable>
</arg>
</cmdsynopsis>
</listitem>

<listitem>
<cmdsynopsis>
<command>sidebar_whitelist</command>
<arg choice="plain">
<replaceable class="parameter">item</replaceable>
</arg>
<arg choice="plain">
<replaceable class="parameter">command</replaceable>
</arg>
</cmdsynopsis>
</listitem>
<listitem>
<cmdsynopsis>
<command><link linkend="source">source</link></command>
<arg choice="plain">
<replaceable class="parameter">filename</replaceable>
</arg>
</cmdsynopsis>
</listitem>

<listitem>
<cmdsynopsis>
<command><link linkend="spam">spam</link></command>
<arg choice="plain">
<replaceable class="parameter">pattern</replaceable>
</arg>
<arg choice="plain">
<replaceable class="parameter">format</replaceable>
</arg>

<command><link linkend="spam">nospam</link></command>
<group choice="req">
<arg choice="plain">
<replaceable class="parameter">*</replaceable>
</arg>
<arg choice="plain">
<replaceable class="parameter">pattern</replaceable>
</arg>
</group>
</cmdsynopsis>
</listitem>

<listitem>
<cmdsynopsis>
<command><link linkend="subscribe">subscribe</link></command>
<arg choice="opt" rep="repeat">
<option>-group</option>
<replaceable class="parameter">name</replaceable>
</arg>
<arg choice="plain">
<replaceable class="parameter">regexp</replaceable>
</arg>
<arg choice="opt" rep="repeat">
<replaceable class="parameter">regexp</replaceable>
</arg>

<command><link linkend="subscribe">unsubscribe</link></command>
<arg choice="opt" rep="repeat">
<option>-group</option>
<replaceable>name</replaceable>
</arg>
<group choice="req">
<arg choice="plain">
<replaceable class="parameter">*</replaceable>
</arg>
<arg choice="plain" rep="repeat">
<replaceable class="parameter">regexp</replaceable>
</arg>
</group>
</cmdsynopsis>
</listitem>

<listitem>
<cmdsynopsis>
<command><link linkend="unhook">unhook</link></command>
<group choice="req">
<arg choice="plain">
<replaceable class="parameter">*</replaceable>
</arg>
<arg choice="plain">
<replaceable class="parameter">hook-type</replaceable>
</arg>
</group>
</cmdsynopsis>
</listitem>

</itemizedlist>

</sect1>

<sect1 id="variables">
<title>Configuration Variables</title><|MERGE_RESOLUTION|>--- conflicted
+++ resolved
@@ -8758,7 +8758,6 @@
 
 </sect1>
 
-<<<<<<< HEAD
 <sect1 id="quasi-delete">
 	<title>Quasi-Delete Patch</title>
 	<subtitle>Mark emails that should be hidden, but not deleted</subtitle>
@@ -8769,18 +8768,6 @@
 		<para>
 			To check if Mutt supports <quote>Quasi-Delete</quote>, look for
 			<quote>patch-quasi-delete</quote> in the mutt version.
-=======
-<sect1 id="ifdef">
-	<title>Ifdef Patch</title>
-	<subtitle>Conditional config options</subtitle>
-
-	<sect2 id="ifdef-patch">
-		<title>Patch</title>
-
-		<para>
-			To check if Mutt supports <quote>ifdef</quote>, look for
-			<quote>patch-ifdef</quote> in the mutt version.
->>>>>>> c493b9af
 			See: <xref linkend="mutt-patches"/>.
 		</para>
 
@@ -8792,7 +8779,6 @@
 		<para>This patch is part of the <ulink url="https://github.com/neomutt/neomutt/wiki">NeoMutt Project</ulink>.</para>
 	</sect2>
 
-<<<<<<< HEAD
 	<sect2 id="quasi-delete-intro">
 		<title>Introduction</title>
 
@@ -9048,59 +9034,16 @@
 
 <!--
 	<sect2 id="status-color-variables">
-=======
-	<sect2 id="ifdef-intro">
-		<title>Introduction</title>
-
-		<para>
-			The <quote>ifdef</quote> patch introduces three new commands to
-			Mutt and allow you to share one config file between versions of Mutt
-			that may have different features compiled in.
-		</para>
-
-<screen>
-ifdef  symbol config-command [args...]  <emphasis role="comment"># If a symbol is defined</emphasis>
-ifndef symbol config-command [args...]  <emphasis role="comment"># If a symbol is not defined</emphasis>
-finish                                  <emphasis role="comment"># Finish reading the current file</emphasis>
-</screen>
-
-		<para>
-			Here a symbol can be a <link linkend="variables">$variable</link>,
-			<link linkend="functions">&lt;function&gt;</link>,
-			<link linkend="commands">command</link> or compile-time symbol, such
-			as <quote>USE_IMAP</quote>.
-		</para>
-
-        <para>
-            <literal>finish</literal> is particularly useful when combined with
-            <literal>ifndef</literal>. e.g.
-        </para>
-
-<screen>
-<emphasis role="comment"># Sidebar config file</emphasis>
-ifndef USE_SIDEBAR finish
-</screen>
-
-	</sect2>
-
-<!--
-	<sect2 id="ifdef-variables">
->>>>>>> c493b9af
 		<title>Variables</title>
 		<para>None</para>
 	</sect2>
 
-<<<<<<< HEAD
 	<sect2 id="status-color-functions">
-=======
-	<sect2 id="ifdef-functions">
->>>>>>> c493b9af
 		<title>Functions</title>
 		<para>None</para>
 	</sect2>
 -->
 
-<<<<<<< HEAD
 	<sect2 id="status-color-commands">
 		<title>Commands</title>
 		<cmdsynopsis>
@@ -9168,42 +9111,11 @@
 
 <!--
 	<sect2 id="status-color-sort">
-=======
-	<sect2 id="ifdef-commands">
-		<title>Commands</title>
-		<cmdsynopsis>
-			<command>ifdef</command>
-			<arg choice="plain">
-				<replaceable class="parameter">symbol</replaceable>
-			</arg>
-			<arg choice="plain">
-				<replaceable class="parameter">"config-command [args]"</replaceable>
-			</arg>
-			<command>ifndef</command>
-			<arg choice="plain">
-				<replaceable class="parameter">symbol</replaceable>
-			</arg>
-			<arg choice="plain">
-				<replaceable class="parameter">"config-command [args]"</replaceable>
-			</arg>
-			<command>finish</command>
-		</cmdsynopsis>
-	</sect2>
-
-<!--
-	<sect2 id="ifdef-colors">
-		<title>Colors</title>
-		<para>None</para>
-	</sect2>
-
-	<sect2 id="ifdef-sort">
->>>>>>> c493b9af
 		<title>Sort</title>
 		<para>None</para>
 	</sect2>
 -->
 
-<<<<<<< HEAD
 	<sect2 id="status-color-muttrc">
 		<title>Muttrc</title>
 <screen>
@@ -9260,52 +9172,10 @@
 	</sect2>
 
 	<sect2 id="status-color-see-also">
-=======
-	<sect2 id="ifdef-muttrc">
-		<title>Muttrc</title>
-<screen>
-<emphasis role="comment"># Example Mutt config file for the 'ifdef' feature.
- 
-# This feature introduces three useful commands which allow you to share
-# one config file between versions of Mutt that may have different
-# features compiled in.
- 
-#	ifdef  symbol config-command [args...]
-#	ifndef symbol config-command [args...]
-#	finish                                
- 
-# The 'ifdef' command tests whether Mutt understands the name of
-# a variable, function, command or compile-time symbol.
-# If it does, then it executes a config command.
- 
-# The 'ifndef' command tests whether a symbol does NOT exist.
- 
-# The 'finish' command tells Mutt to stop reading current config file.
- 
-# If the 'trash' variable exists, set it.</emphasis>
-ifdef trash 'set trash=~/Mail/trash'
- 
-<emphasis role="comment"># If the 'tag-pattern' function exists, bind a key to it.</emphasis>
-ifdef tag-pattern 'bind index &lt;F6&gt; tag-pattern'
- 
-<emphasis role="comment"># If the 'imap-fetch-mail' command exists, read my IMAP config.</emphasis>
-ifdef imap-fetch-mail 'source ~/.mutt/imap.rc'
- 
-<emphasis role="comment"># If the compile-time symbol 'USE_SIDEBAR' does not exist, then
-# stop reading the current config file.</emphasis>
-ifndef USE_SIDEBAR finish
- 
-<emphasis role="comment"># vim: syntax=muttrc</emphasis>
-</screen>
-	</sect2>
-
-	<sect2 id="ifdef-see-also">
->>>>>>> c493b9af
 		<title>See Also</title>
 
 		<itemizedlist>
 			<listitem><para><ulink url="https://github.com/neomutt/neomutt/wiki">NeoMutt Project</ulink></para></listitem>
-<<<<<<< HEAD
 			<listitem><para><link linkend="compile-time-features">Compile-Time Features</link></para></listitem>
 			<listitem><para><link linkend="regexp">Regular Expressions</link></para></listitem>
 			<listitem><para><link linkend="patterns">Patterns</link></para></listitem>
@@ -9315,17 +9185,10 @@
 	</sect2>
 
 	<sect2 id="status-color-known-bugs">
-=======
-		</itemizedlist>
-	</sect2>
-
-	<sect2 id="ifdef-known-bugs">
->>>>>>> c493b9af
 		<title>Known Bugs</title>
 		<para>None</para>
 	</sect2>
 
-<<<<<<< HEAD
 	<sect2 id="status-color-credits">
 		<title>Credits</title>
 		<itemizedlist>
@@ -10751,13 +10614,167 @@
 		<listitem><para>Steve Kemp <email>steve@steve.org.uk</email></para></listitem>
 		<listitem><para>Terry Chan <email>tchan@lunar-linux.org</email></para></listitem>
 		<listitem><para>Tyler Earnest <email>tylere@rne.st</email></para></listitem>
-=======
+		<listitem><para>Richard Russon <email>rich@flatcap.org</email></para></listitem>
+		</itemizedlist>
+	</sect2>
+</sect1>
+
+<sect1 id="ifdef">
+	<title>Ifdef Patch</title>
+	<subtitle>Conditional config options</subtitle>
+
+	<sect2 id="ifdef-patch">
+		<title>Patch</title>
+
+		<para>
+			To check if Mutt supports <quote>ifdef</quote>, look for
+			<quote>patch-ifdef</quote> in the mutt version.
+			See: <xref linkend="mutt-patches"/>.
+		</para>
+
+		<itemizedlist>
+			<title>Dependencies:</title>
+			<listitem><para>mutt-1.5.24</para></listitem>
+		</itemizedlist>
+
+		<para>This patch is part of the <ulink url="https://github.com/neomutt/neomutt/wiki">NeoMutt Project</ulink>.</para>
+	</sect2>
+
+	<sect2 id="ifdef-intro">
+		<title>Introduction</title>
+
+		<para>
+			The <quote>ifdef</quote> patch introduces three new commands to
+			Mutt and allow you to share one config file between versions of Mutt
+			that may have different features compiled in.
+		</para>
+
+<screen>
+ifdef  symbol config-command [args...]  <emphasis role="comment"># If a symbol is defined</emphasis>
+ifndef symbol config-command [args...]  <emphasis role="comment"># If a symbol is not defined</emphasis>
+finish                                  <emphasis role="comment"># Finish reading the current file</emphasis>
+</screen>
+
+		<para>
+			Here a symbol can be a <link linkend="variables">$variable</link>,
+			<link linkend="functions">&lt;function&gt;</link>,
+			<link linkend="commands">command</link> or compile-time symbol, such
+			as <quote>USE_IMAP</quote>.
+		</para>
+
+        <para>
+            <literal>finish</literal> is particularly useful when combined with
+            <literal>ifndef</literal>. e.g.
+        </para>
+
+<screen>
+<emphasis role="comment"># Sidebar config file</emphasis>
+ifndef USE_SIDEBAR finish
+</screen>
+
+	</sect2>
+
+<!--
+	<sect2 id="ifdef-variables">
+		<title>Variables</title>
+		<para>None</para>
+	</sect2>
+
+	<sect2 id="ifdef-functions">
+		<title>Functions</title>
+		<para>None</para>
+	</sect2>
+-->
+
+	<sect2 id="ifdef-commands">
+		<title>Commands</title>
+		<cmdsynopsis>
+			<command>ifdef</command>
+			<arg choice="plain">
+				<replaceable class="parameter">symbol</replaceable>
+			</arg>
+			<arg choice="plain">
+				<replaceable class="parameter">"config-command [args]"</replaceable>
+			</arg>
+			<command>ifndef</command>
+			<arg choice="plain">
+				<replaceable class="parameter">symbol</replaceable>
+			</arg>
+			<arg choice="plain">
+				<replaceable class="parameter">"config-command [args]"</replaceable>
+			</arg>
+			<command>finish</command>
+		</cmdsynopsis>
+	</sect2>
+
+<!--
+	<sect2 id="ifdef-colors">
+		<title>Colors</title>
+		<para>None</para>
+	</sect2>
+
+	<sect2 id="ifdef-sort">
+		<title>Sort</title>
+		<para>None</para>
+	</sect2>
+-->
+
+	<sect2 id="ifdef-muttrc">
+		<title>Muttrc</title>
+<screen>
+<emphasis role="comment"># Example Mutt config file for the 'ifdef' feature.
+ 
+# This feature introduces three useful commands which allow you to share
+# one config file between versions of Mutt that may have different
+# features compiled in.
+ 
+#	ifdef  symbol config-command [args...]
+#	ifndef symbol config-command [args...]
+#	finish                                
+ 
+# The 'ifdef' command tests whether Mutt understands the name of
+# a variable, function, command or compile-time symbol.
+# If it does, then it executes a config command.
+ 
+# The 'ifndef' command tests whether a symbol does NOT exist.
+ 
+# The 'finish' command tells Mutt to stop reading current config file.
+ 
+# If the 'trash' variable exists, set it.</emphasis>
+ifdef trash 'set trash=~/Mail/trash'
+ 
+<emphasis role="comment"># If the 'tag-pattern' function exists, bind a key to it.</emphasis>
+ifdef tag-pattern 'bind index &lt;F6&gt; tag-pattern'
+ 
+<emphasis role="comment"># If the 'imap-fetch-mail' command exists, read my IMAP config.</emphasis>
+ifdef imap-fetch-mail 'source ~/.mutt/imap.rc'
+ 
+<emphasis role="comment"># If the compile-time symbol 'USE_SIDEBAR' does not exist, then
+# stop reading the current config file.</emphasis>
+ifndef USE_SIDEBAR finish
+ 
+<emphasis role="comment"># vim: syntax=muttrc</emphasis>
+</screen>
+	</sect2>
+
+	<sect2 id="ifdef-see-also">
+		<title>See Also</title>
+
+		<itemizedlist>
+			<listitem><para><ulink url="https://github.com/neomutt/neomutt/wiki">NeoMutt Project</ulink></para></listitem>
+		</itemizedlist>
+	</sect2>
+
+	<sect2 id="ifdef-known-bugs">
+		<title>Known Bugs</title>
+		<para>None</para>
+	</sect2>
+
 	<sect2 id="ifdef-credits">
 		<title>Credits</title>
 		<itemizedlist>
 		<listitem><para>Cedric Duval <email>cedricduval@free.fr</email></para></listitem>
 		<listitem><para>Matteo F. Vescovi <email>mfvescovi@gmail.com</email></para></listitem>
->>>>>>> c493b9af
 		<listitem><para>Richard Russon <email>rich@flatcap.org</email></para></listitem>
 		</itemizedlist>
 	</sect2>
